--- conflicted
+++ resolved
@@ -17,7 +17,6 @@
 from collections import Iterable, namedtuple
 from contextlib import contextmanager
 from textwrap import dedent
-import warnings
 import json
 import re
 from selenium.common.exceptions import \
@@ -75,19 +74,11 @@
     WebElement.__repr__ = __repr__
 
 
-<<<<<<< HEAD
+@removed
 def force_navigate(*k, **kw):
-    warnings.warn(
-        "force_navigate will be removed",
-        category=DeprecationWarning,
-        stacklevel=2,
-    )
     return store.current_appliance.browser.force_navigate(*k, **kw)
 
 
-=======
-@removed
->>>>>>> 4ec119e0
 class ByValue(Pretty):
     pretty_attrs = ['value']
 
@@ -972,275 +963,7 @@
                     repr(item), repr(self.keys())))
 
 
-<<<<<<< HEAD
-=======
-@removed
-def force_navigate(page_name, _tries=0, *args, **kwargs):
-    """force_navigate(page_name)
-
-    Given a page name, attempt to navigate to that page no matter what breaks.
-
-    Args:
-        page_name: Name a page from the current :py:data:`ui_navigate.nav_tree` tree to navigate to.
-
-    """
-    if _tries > 2:
-        # Need at least three tries:
-        # 1: login_admin handles an alert or CannotContinueWithNavigation appears.
-        # 2: Everything should work. If not, NavigationError.
-        raise exceptions.NavigationError(page_name)
-
-    if "context" in kwargs:
-        if not isinstance(kwargs["context"], ContextWrapper) and isinstance(
-                kwargs["context"], dict):
-            kwargs["context"] = ContextWrapper(kwargs["context"])
-
-    _tries += 1
-
-    logger.debug('force_navigate to {}, try {}'.format(page_name, _tries))
-    # circular import prevention: cfme.login uses functions in this module
-    from cfme import login
-    # Import the top-level nav menus for convenience
-    from cfme.web_ui import menu
-    # Collapse the stack
-    menu.nav.initialize()
-
-    # browser fixture should do this, but it's needed for subsequent calls
-    ensure_browser_open()
-
-    # check for MiqQE javascript patch in 5.6 on first try and patch the appliance if necessary
-    # raise an exception on subsequent unsuccessful attempts to access the MiqQE javascript funcs
-    if store.current_appliance.version >= "5.5.5.0":
-        def _patch_recycle_retry():
-            store.current_appliance.patch_with_miqqe()
-            browser().quit()
-            force_navigate(page_name, _tries, *args, **kwargs)
-        try:
-            # latest js diff version always has to be placed here to keep this check current
-            ver = execute_script("return MiqQE_version")
-            if ver < 2:
-                logger.info("Old patch present on appliance; patching appliance")
-                _patch_recycle_retry()
-        except WebDriverException as ex:
-            if 'is not defined' in str(ex):
-                if _tries == 1:
-                    logger.info("MiqQE javascript not defined; patching appliance")
-                    _patch_recycle_retry()
-                else:
-                    raise exceptions.CFMEException(
-                        "Unable to navigate, patching the appliance's javascript failed: {}".format(
-                            str(ex)))
-            else:
-                raise
-
-    # Clear any running "spinnies"
-    try:
-        execute_script('miqSparkleOff();')
-    except:  # Diaper OK (mfalesni)
-        # miqSparkleOff undefined, so it's definitely off.
-        pass
-
-    # Set this to True in the handlers below to trigger a browser restart
-    recycle = False
-
-    # Set this to True in handlers to restart evmserverd on the appliance
-    # Includes recycling so you don't need to specify recycle = False
-    restart_evmserverd = False
-
-    # remember the current user, if any
-    current_user = store.user
-
-    # Check if the page is blocked with blocker_div. If yes, let's headshot the browser right here
-    if (
-            is_displayed("//div[@id='blocker_div' or @id='notification']", _no_deeper=True)
-            or is_displayed(".modal-backdrop.fade.in", _no_deeper=True)):
-        logger.warning("Page was blocked with blocker div on start of navigation, recycling.")
-        quit()
-        kwargs.pop("start", None)
-        force_navigate("dashboard")  # Start fresh
-
-    # Check if modal window is displayed
-    if (is_displayed(
-            "//div[contains(@class, 'modal-dialog') and contains(@class, 'modal-lg')]",
-            _no_deeper=True)):
-        logger.warning("Modal window was open; closing the window")
-        click("//button[contains(@class, 'close') and contains(@data-dismiss, 'modal')]")
-
-    # Check if jQuery present
-    try:
-        execute_script("jQuery")
-    except Exception as e:
-        if "jQuery" not in str(e):
-            logger.error("Checked for jQuery but got something different.")
-            logger.exception(e)
-        # Restart some workers
-        logger.warning("Restarting UI and VimBroker workers!")
-        with store.current_appliance.ssh_client as ssh:
-            # Blow off the Vim brokers and UI workers
-            ssh.run_rails_command("\"(MiqVimBrokerWorker.all + MiqUiWorker.all).each &:kill\"")
-        logger.info("Waiting for web UI to come back alive.")
-        sleep(10)   # Give it some rest
-        store.current_appliance.wait_for_web_ui()
-        quit()
-        ensure_browser_open()
-        kwargs.pop("start", None)
-        force_navigate("dashboard")  # And start fresh
-
-    # Same with rails errors
-    rails_e = get_rails_error()
-    if rails_e is not None:
-        logger.warning("Page was blocked by rails error, renavigating.")
-        logger.error(rails_e)
-        if version.current_version() < "5.5":
-            logger.debug('Top CPU consumers:')
-            logger.debug(store.current_appliance.ssh_client.run_command(
-                'top -c -b -n1 -M | head -30').output)
-            logger.debug('Top Memory consumers:')
-            logger.debug(store.current_appliance.ssh_client.run_command(
-                'top -c -b -n1 -M -a | head -30').output)
-        else:
-            # RHEL7 top does not know -M and -a
-            logger.debug('Top CPU consumers:')
-            logger.debug(store.current_appliance.ssh_client.run_command(
-                'top -c -b -n1 | head -30').output)
-            logger.debug('Top Memory consumers:')
-            logger.debug(store.current_appliance.ssh_client.run_command(
-                'top -c -b -n1 -o "%MEM" | head -30').output)  # noqa
-        logger.debug('Managed Providers:')
-        logger.debug(store.current_appliance.managed_providers)
-        quit()  # Refresh the session, forget loaded summaries, ...
-        kwargs.pop("start", None)
-        ensure_browser_open()
-        menu.nav.go_to("dashboard")
-        # If there is a rails error past this point, something is really awful
-
-    def _login_func():
-        if not current_user:  # default to admin user
-            login.login_admin()
-        else:  # we recycled and want to log back in
-            login.login(store.user)
-
-    try:
-        try:
-            # What we'd like to happen...
-            _login_func()
-        except WebDriverException as e:
-            if "jquery" not in str(e).lower():
-                raise  # Something unknown happened
-            logger.info("Seems we got a non-CFME page (blank or screwed up) so killing the browser")
-            quit()
-            ensure_browser_open()
-            # And try it again
-            _login_func()
-            # If this failed, no help with that :/
-
-        ctx = kwargs.get("context", False)
-        if ctx:
-            logger.info('Navigating to {} with context: {}'.format(page_name, ctx))
-        else:
-            logger.info('Navigating to {}'.format(page_name))
-        menu.nav.go_to(page_name, *args, **kwargs)
-    except (KeyboardInterrupt, ValueError):
-        # KeyboardInterrupt: Don't block this while navigating
-        # ValueError: ui_navigate.go_to can't handle this page, give up
-        raise
-    except UnexpectedAlertPresentException:
-        if _tries == 1:
-            # There was an alert, accept it and try again
-            handle_alert(wait=0)
-            force_navigate(page_name, _tries, *args, **kwargs)
-        else:
-            # There was still an alert when we tried again, shoot the browser in the head
-            logger.debug('Unxpected alert, recycling browser')
-            recycle = True
-    except (ErrorInResponseException, InvalidSwitchToTargetException):
-        # Unable to switch to the browser at all, need to recycle
-        logger.info('Invalid browser state, recycling browser')
-        recycle = True
-    except exceptions.CFMEExceptionOccured as e:
-        # We hit a Rails exception
-        logger.info('CFME Exception occured')
-        logger.exception(e)
-        recycle = True
-    except exceptions.CannotContinueWithNavigation as e:
-        # The some of the navigation steps cannot succeed
-        logger.info('Cannot continue with navigation due to: {}; Recycling browser'.format(str(e)))
-        recycle = True
-    except (NoSuchElementException, InvalidElementStateException, WebDriverException,
-            StaleElementReferenceException) as e:
-        from cfme.web_ui import cfme_exception as cfme_exc  # To prevent circular imports
-        # First check - if jquery is not found, there can be also another reason why this happened
-        # so do not put the next branches in elif
-        if isinstance(e, WebDriverException) and "jQuery" in str(e):
-            # UI failed in some way, try recycling the browser
-            logger.exception(
-                "UI failed in some way, jQuery not found, (probably) recycling the browser.")
-            recycle = True
-        # If the page is blocked, then recycle...
-        if (
-                is_displayed("//div[@id='blocker_div' or @id='notification']", _no_deeper=True)
-                or is_displayed(".modal-backdrop.fade.in", _no_deeper=True)):
-            logger.warning("Page was blocked with blocker div, recycling.")
-            recycle = True
-        elif cfme_exc.is_cfme_exception():
-            logger.exception("CFME Exception before force_navigate started!: {}".format(
-                cfme_exc.cfme_exception_text()))
-            recycle = True
-        elif is_displayed("//body/h1[normalize-space(.)='Proxy Error']"):
-            # 502
-            logger.exception("Proxy error detected. Killing browser and restarting evmserverd.")
-            req = elements("/html/body/p[1]//a")
-            req = text(req[0]) if req else "No request stated"
-            reason = elements("/html/body/p[2]/strong")
-            reason = text(reason[0]) if reason else "No reason stated"
-            logger.info("Proxy error: {} / {}".format(req, reason))
-            restart_evmserverd = True
-        elif is_displayed("//body[./h1 and ./p and ./hr and ./address]", _no_deeper=True):
-            # 503 and similar sort of errors
-            title = text("//body/h1")
-            body = text("//body/p")
-            logger.exception("Application error {}: {}".format(title, body))
-            sleep(5)  # Give it a little bit of rest
-            recycle = True
-        elif is_displayed("//body/div[@class='dialog' and ./h1 and ./p]", _no_deeper=True):
-            # Rails exception detection
-            logger.exception("Rails exception before force_navigate started!: %s:%s at %s",
-                text("//body/div[@class='dialog']/h1").encode("utf-8"),
-                text("//body/div[@class='dialog']/p").encode("utf-8"),
-                current_url()
-            )
-            recycle = True
-        elif elements("//ul[@id='maintab']/li[@class='inactive']") and not\
-                elements("//ul[@id='maintab']/li[@class='active']/ul/li"):
-            # If upstream and is the bottom part of menu is not displayed
-            logger.exception("Detected glitch from BZ#1112574. HEADSHOT!")
-            recycle = True
-        elif not login.logged_in():
-            # Session timeout or whatever like that, login screen appears.
-            logger.exception("Looks like we are logged out. Try again.")
-            recycle = True
-        else:
-            logger.error("Could not determine the reason for failing the navigation. " +
-                " Reraising.  Exception: {}".format(str(e)))
-            logger.debug(store.current_appliance.ssh_client.run_command(
-                'service evmserverd status').output)
-            raise
-
-    if restart_evmserverd:
-        logger.info("evmserverd restart requested")
-        store.current_appliance.restart_evm_service()
-        store.current_appliance.wait_for_web_ui()
-
-    if recycle or restart_evmserverd:
-        browser().quit()  # login.current_user() will be retained for next login
-        logger.debug('browser killed on try {}'.format(_tries))
-        # If given a "start" nav destination, it won't be valid after quitting the browser
-        kwargs.pop("start", None)
-        force_navigate(page_name, _tries, *args, **kwargs)
-
-
-@removed
->>>>>>> 4ec119e0
+@removed
 def detect_observed_field(loc):
     """Detect observed fields; sleep if needed
 
