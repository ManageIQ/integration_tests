--- conflicted
+++ resolved
@@ -175,21 +175,8 @@
     vm_detail = request_details_list.read()[0]
     request_details_list.cancel_migration(vm_detail, confirmed=True)  # Cancel migration
 
-<<<<<<< HEAD
-    def _get_plan_status_and_cancel():
-        migration_plan_in_progress_tracker = []
-        clock_reading1 = request_details_list.get_clock(vm_detail)
-        time.sleep(1)  # wait 1 sec to see if clock is ticking
-        if request_details_list.progress_percent(vm_detail) > 2:
-            request_details_list.cancel_migration(vm_detail, confirmed=True)
-        clock_reading2 = request_details_list.get_clock(vm_detail)
-        migration_plan_in_progress_tracker.append(
-            request_details_list.is_in_progress(vm_detail) and (clock_reading1 < clock_reading2))
-        return not any(migration_plan_in_progress_tracker)
-=======
     def get_plan_status_and_cancel():
         return not request_details_list.is_in_progress(vm_detail)
->>>>>>> 2b178293
 
     wait_for(
         func=get_plan_status_and_cancel,
