--- conflicted
+++ resolved
@@ -65,8 +65,6 @@
         provider_crud.name = old_name  # old name
 
     provider_crud.delete(cancel=False)
-<<<<<<< HEAD
-    flash.assert_message_match('Delete initiated for 1 Cloud Provider from the CFME Database')
     provider.wait_for_provider_delete(provider_crud)
 
 
@@ -76,7 +74,4 @@
     def add():
         provider_crud.create()
         provider_crud.validate()
-    tac.single_task_permission_test([['Clouds', 'Cloud Providers']], {'Add Provider': add})
-=======
-    provider.wait_for_provider_delete(provider_crud)
->>>>>>> 7ff69718
+    tac.single_task_permission_test([['Clouds', 'Cloud Providers']], {'Add Provider': add})