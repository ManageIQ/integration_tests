--- conflicted
+++ resolved
@@ -43,13 +43,8 @@
 
 from wrapanapi import VmState
 
-<<<<<<< HEAD
-pf1 = ProviderFilter(classes=[CloudInfraProvider],
-                     required_fields=[(['cap_and_util', 'test_chargeback'], True)])
-=======
 pf1 = ProviderFilter(classes=[CloudProvider, InfraProvider],
     required_fields=[(['cap_and_util', 'test_chargeback'], True)])
->>>>>>> 7315e085
 pf2 = ProviderFilter(classes=[SCVMMProvider], inverted=True)  # SCVMM doesn't support C&U
 
 pytestmark = [
