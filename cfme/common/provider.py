--- conflicted
+++ resolved
@@ -281,13 +281,8 @@
         rdate = self.last_refresh_date()
         if not rdate:
             return False
-<<<<<<< HEAD
-        td = store.current_appliance.utc_time() - rdate
+        td = self.appliance.utc_time() - rdate
         if td > datetime.timedelta(0, refresh_delta):
-=======
-        td = self.appliance.utc_time() - rdate
-        if td > datetime.timedelta(0, 600):
->>>>>>> 6dbe9340
             self.refresh_provider_relationships()
             return False
         else:
