--- conflicted
+++ resolved
@@ -50,12 +50,9 @@
 import cfme.fixtures.pytest_selenium as sel
 from cfme import exceptions
 from cfme.fixtures.pytest_selenium import browser
-<<<<<<< HEAD
 from utils import version
-=======
 # For backward compatibility with code that pulls in Select from web_ui instead of sel
 from cfme.fixtures.pytest_selenium import Select
->>>>>>> db085be8
 from utils.log import logger
 
 
@@ -1387,13 +1384,8 @@
     def __init__(self, itype):
         if itype == "detail":
             # We have to collapse the locator singularity early here, hence the .locate()
-<<<<<<< HEAD
             self._box_locator = version.pick({
-                '9.9.9.9': '//table//th[contains(., "%s")]/../../../..',
-=======
-            self._box_locator = sel.ver_pick({
                 '5.3': '//table//th[contains(., "%s")]/../../../..',
->>>>>>> db085be8
                 'default': '//div[@class="modbox"]/h2[@class="modtitle"]'
                            '[contains(., "%s")]/..'})
             self._pair_locator = 'table/tbody/tr/td[1][@class="label"][.="%s"]/..'
@@ -1591,17 +1583,9 @@
         return "//input[@type='checkbox' and ../../..//a[@title='%s']]" % self._name
 
     def locate(self):
-<<<<<<< HEAD
-        """ Returns:  a locator for the quadicon itself"""
-        return version.pick({
-            '9.9.9.9': "//div[@id='quadicon']/../../..//a[@title='%s']" % self._name,
-            'default': "//div[@id='quadicon' and ../../..//a[@title='%s']]" % self._name
-        })
-=======
         """ Returns:  a locator for the quadicon anchor"""
         return sel.move_to_element('div/a',
             root="//div[@id='quadicon' and ../../..//a[@title='%s']]" % self._name)
->>>>>>> db085be8
 
     def _locate_quadrant(self, corner):
         """ Returns: a locator for the specific quadrant"""
