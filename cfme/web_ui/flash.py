--- conflicted
+++ resolved
@@ -5,19 +5,19 @@
 from cfme.web_ui import Region
 import cfme.fixtures.pytest_selenium as sel
 from utils.log import logger
-from multimethods import MultiMethod, Default
 from utils import version
 from cfme.versions import upstream
 
-<<<<<<< HEAD
 area = Region(locators=
               {'message': version.pick(
                   {'default': '//div[starts-with(@id, "flash_") and '
                    'not(ancestor::*[contains(@style,"display: none")])]//li'
                    '| //div[@id="flash_div"]',  # login screen
-                   '9.9.9.9': '//div[starts-with(@id, "flash_") and '
+                   '5.3': '//div[starts-with(@id, "flash_") and '
                    'not(ancestor::*[contains(@style,"display: none")])]'
-                   '//div[contains(@class,"alert")] | //div[@id="flash_div"]'})})
+                   '//div[contains(@class,"alert")]'
+                   })
+               })
 
 _mapping_new = {
     "alert-warning": "warning",
@@ -25,18 +25,6 @@
     "alert-danger": "error",
     "alert-info": "info"
 }
-=======
-area = Region(locators={
-    'message': sel.ver_pick({
-        'default': '//div[starts-with(@id, "flash_") and '
-                   'not(ancestor::*[contains(@style,"display: none")])]//li'
-                   '| //div[@id="flash_div"]',  # login screen
-        '5.3': '//div[starts-with(@id, "flash_") and '
-               'not(ancestor::*[contains(@style,"display: none")])]'
-               '//div[contains(@class,"alert")]'
-    })
-})
->>>>>>> db085be8
 
 
 class Message(object):
