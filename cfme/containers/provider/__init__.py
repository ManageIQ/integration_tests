--- conflicted
+++ resolved
@@ -75,14 +75,8 @@
         'num_replication_controller',
         'num_pod',
         'num_node',
-<<<<<<< HEAD
         'num_container']
     # TODO add 'num_volume', 'num_image_registry'
-=======
-        'num_image_registry',
-        'num_container']
-    # TODO add 'num_volume'
->>>>>>> 869c044a
     string_name = "Containers"
     page_name = "containers"
     detail_page_suffix = 'provider_detail'
