--- conflicted
+++ resolved
@@ -3,21 +3,9 @@
 
 import attr
 from navmazing import NavigateToSibling, NavigateToAttribute
-<<<<<<< HEAD
-from widgetastic_manageiq import (
-    Accordion,
-    BaseEntitiesView,
-    BreadCrumb,
-    ItemsToolBarViewSelector,
-    ManageIQTree,
-    SummaryTable
-)
-from widgetastic_patternfly import BootstrapSelect, Button, Dropdown, FlashMessages
+
 from widgetastic.widget import View, Text, NoSuchElementException
-=======
-from widgetastic.widget import View, Text
 from widgetastic_patternfly import BootstrapSelect, Button, Dropdown
->>>>>>> 5d28e3f9
 
 from cfme.base.ui import BaseLoggedInPage
 from cfme.common import TagPageView, WidgetasticTaggable
@@ -135,7 +123,7 @@
         provider: provider
     """
     name = attr.ib()
-    provider = attr.ib(default=None)
+    provider = attr.ib()
 
     def restore(self, name):
         """Restore the volume backup. this feature included in 5.9 and above.
@@ -238,7 +226,7 @@
 
             wait_for(
                 lambda: not bool({backup.name for backup in backups} &
-                             set(view.entities.all_entity_names)),
+                                 set(view.entities.all_entity_names)),
                 message="Wait backups to disappear",
                 delay=20,
                 timeout=800,
