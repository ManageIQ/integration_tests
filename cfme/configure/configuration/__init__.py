# -*- coding: utf-8 -*-
from functools import partial

import cfme.fixtures.pytest_selenium as sel
from fixtures.pytest_store import store

import cfme.web_ui.tabstrip as tabs
import cfme.web_ui.toolbar as tb
from cfme.exceptions import ScheduleNotFound, AuthModeUnknown, ZoneNotFound
from cfme.web_ui import \
    (Calendar, Form, InfoBlock, MultiFill, Region, Select, Table, accordion, fill, flash,
    form_buttons)
from cfme.web_ui.menu import nav
<<<<<<< HEAD
from utils.conf import cfme_data
from utils.db_queries import (get_server_id, get_server_name, get_server_region, get_server_zone_id,
                              get_zone_description)
=======
from utils.db import cfmedb
>>>>>>> 40a42c10
from utils.log import logger
from utils.timeutil import parsetime
from utils.update import Updateable
from utils.wait import wait_for, TimedOutError
from utils import version, conf, lazycache
from utils.pretty import Pretty
from utils import signals


def invalidate_server_details():
    del store.current_appliance.configuration_details
    del store.current_appliance.zone_description


signals.register_callback('server_details_changed', invalidate_server_details)

access_tree = partial(accordion.tree, "Access Control")
database_tree = partial(accordion.tree, "Database")
settings_tree = partial(accordion.tree, "Settings")
diagnostics_tree = partial(accordion.tree, "Diagnostics")

replication_worker = Form(
    fields=[
        ('database', "//input[@id='replication_worker_dbname']"),
        ('port', "//input[@id='replication_worker_port']"),
        ('username', "//input[@id='replication_worker_username']"),
        ('password', "//input[@id='replication_worker_password']"),
        ('password_verify', "//input[@id='replication_worker_verify']"),
        ('host', "//input[@id='replication_worker_host']"),
    ]
)

server_roles = Form(
    fields=[
        ('ems_metrics_coordinator', "//input[@id='server_roles_ems_metrics_coordinator']"),
        ('ems_operations', "//input[@id='server_roles_ems_operations']"),
        ('ems_metrics_collector', "//input[@id='server_roles_ems_metrics_collector']"),
        ('reporting', "//input[@id='server_roles_reporting']"),
        ('ems_metrics_processor', "//input[@id='server_roles_ems_metrics_processor']"),
        ('scheduler', "//input[@id='server_roles_scheduler']"),
        ('smartproxy', "//input[@id='server_roles_smartproxy']"),
        ('database_operations', "//input[@id='server_roles_database_operations']"),
        ('smartstate', "//input[@id='server_roles_smartstate']"),
        ('event', "//input[@id='server_roles_event']"),
        ('user_interface', "//input[@id='server_roles_user_interface']"),
        ('web_services', "//input[@id='server_roles_web_services']"),
        ('ems_inventory', "//input[@id='server_roles_ems_inventory']"),
        ('notifier', "//input[@id='server_roles_notifier']"),
        ('automate', "//input[@id='server_roles_automate']"),
        ('rhn_mirror', "//input[@id='server_roles_rhn_mirror']"),
        ('database_synchronization', "//input[@id='server_roles_database_synchronization']"),
        # STORAGE OPTIONS
        ("storage_metrics_processor", "input#server_roles_storage_metrics_processor"),
        ("storage_metrics_collector", "input#server_roles_storage_metrics_collector"),
        ("storage_metrics_coordinator", "input#server_roles_storage_metrics_coordinator"),
        ("storage_inventory", "input#server_roles_storage_inventory"),

    ]
)

ntp_servers = Form(
    fields=[
        ('ntp_server_1', "//input[@id='ntp_server_1']"),
        ('ntp_server_2', "//input[@id='ntp_server_2']"),
        ('ntp_server_3', "//input[@id='ntp_server_3']"),
    ]
)

db_configuration = Form(
    fields=[
        ('type', Select("//select[@id='production_dbtype']")),
        ('hostname', "//input[@id='production_host']"),
        ('database', "//input[@id='production_database']"),
        ('username', "//input[@id='production_username']"),
        ('password', "//input[@id='production_password']"),
        ('password_verify', "//input[@id='production_verify']"),
    ]
)

category_form = Form(
    fields=[
        ('new_tr', "//tr[@id='new_tr']"),
        ('name', "//input[@id='name']"),
        ('display_name', "//input[@id='description']"),
        ('description', "//input[@id='example_text']"),
        ('show_in_console', "//input[@id='show']"),
        ('single_value', "//input[@id='single_value']"),
        ('capture_candu', "//input[@id='perf_by_tag']")
    ])

tag_form = Form(
    fields=[
        ('category', Select("//select[@id='classification_name']")),
        ('name', "//input[@id='entry_name']"),
        ('display_name', "//input[@id='entry_description']"),
        ('add', "//input[@id='accept']"),
        ('new', {
            version.LOWEST: "//img[@alt='New']",
            '5.3': "//span[@class='glyphicon glyphicon-plus']"})
    ])

zone_form = Form(
    fields=[
        ("name", "//input[@id='name']"),
        ("description", "//input[@id='description']"),
        ("smartproxy_ip", "//input[@id='proxy_server_ip']"),
        ("ntp_server_1", "//input[@id='ntp_server_1']"),
        ("ntp_server_2", "//input[@id='ntp_server_2']"),
        ("ntp_server_3", "//input[@id='ntp_server_3']"),
        ("max_scans", Select("//*[@id='max_scans']")),
        ("user", "//input[@id='userid']"),
        ("password", "//input[@id='password']"),
        ("verify", "//input[@id='verify']"),
    ])


records_table = Table("//div[@id='records_div']/table[@class='style3']")
category_table = Table("//div[@id='settings_co_categories']//table[@class='style3']")
classification_table = Table("//div[@id='classification_entries_div']//table[@class='style3']")
zones_table = Table("//div[@id='settings_list']/table[@class='style3']")


def server_region():
    return store.current_appliance.server_region()


def server_region_pair():
    r = server_region()
    return r, r


def server_name():
    return store.current_appliance.server_name()


def server_id():
    return store.current_appliance.server_id()


def add_tag(cat_name):
    fill(tag_form, {'category': cat_name})
    sel.click(tag_form.new)


def edit_tag(cat_name, tag_name):
    fill(tag_form, {'category': cat_name})
    classification_table.click_cell('name', tag_name)


def server_zone_description():
    return store.current_appliance.zone_description

nav.add_branch("configuration",
    {
        "cfg_settings_region":
        [
            lambda _: settings_tree(
                version.pick({
                    version.LOWEST: "Region: Region %d [%d]" % server_region_pair(),
                    "5.3": "CFME Region: Region %d [%d]" % server_region_pair()
                })
            ),
            {
                "cfg_settings_region_details":
                lambda _: tabs.select_tab("Details"),

                "cfg_settings_region_cu_collection":
                lambda _: tabs.select_tab("C & U Collection"),

                "cfg_settings_region_my_company_categories":
                [
                    lambda _: tabs.select_tab("My Company Categories"),
                    {
                        "cfg_settings_region_my_company_category_new":
                        lambda _: sel.click(category_form.new_tr),

                        "cfg_settings_region_my_company_category_edit":
                        lambda ctx: category_table.click_cell("name", ctx.name)
                    },
                ],

                "cfg_settings_region_my_company_tags":
                [
                    lambda _: tabs.select_tab("My Company Tags"),
                    {
                        "cfg_settings_region_my_company_tag_new":
                        lambda ctx: add_tag(ctx.category.display_name),

                        "cfg_settings_region_my_company_tag_edit":
                        lambda ctx: edit_tag(ctx.category.display_name, ctx.name)
                    },
                ],

                "cfg_settings_region_import_tags":
                lambda _: tabs.select_tab("Import Tags"),

                "cfg_settings_region_import":
                lambda _: tabs.select_tab("Import"),

                "cfg_settings_region_red_hat_updates":
                lambda _: tabs.select_tab("Red Hat Updates")
            }
        ],

        "cfg_settings_defaultzone":
        lambda _: settings_tree(
            version.pick({
                version.LOWEST: "Region: Region %d [%d]" % server_region_pair(),
                "5.3": "CFME Region: Region %d [%d]" % server_region_pair()
            }),
            "Zones",
            version.pick({
                version.LOWEST: "Zone: Default Zone",
                "5.3": "Zone: Default Zone (current)"
            }),
        ),

        "cfg_settings_zones":
        [
            lambda _: settings_tree(
                version.pick({
                    "default": "Region: Region %d [%d]" % server_region_pair(),
                    "5.3": "CFME Region: Region %d [%d]" % server_region_pair(),
                }),
                "Zones"),
            {
                "cfg_settings_zone":
                [
                    lambda ctx: zones_table.click_cell("name", ctx["zone_name"]),
                    {
                        "cfg_settings_zone_edit":
                        lambda _: tb.select("Configuration", "Edit this Zone")
                    }
                ]
            }
        ],

        "cfg_settings_schedules":
        [
            lambda _: settings_tree(
                version.pick({
                    version.LOWEST: "Region: Region %d [%d]" % server_region_pair(),
                    "5.3": "CFME Region: Region %d [%d]" % server_region_pair()
                }),
                "Schedules"),
            {
                "cfg_settings_schedule":
                [
                    lambda ctx: records_table.click_cell("name", ctx["schedule_name"]),
                    {
                        "cfg_settings_schedule_edit":
                        lambda _: tb.select("Configuration", "Edit this Schedule")
                    }
                ]
            }
        ],

        "cfg_settings_currentserver":
        [
            lambda _: settings_tree(
                version.pick({
                    version.LOWEST: "Region: Region %d [%d]" % server_region_pair(),
                    "5.3": "CFME Region: Region %d [%d]" % server_region_pair()
                }),
                "Zones",
                version.pick({
                    version.LOWEST: "Zone: %s" % server_zone_description(),
                    "5.3": "Zone: %s (current)" % server_zone_description()
                }),
                "Server: %s [%d] (current)" % (server_name(), server_id())
            ),
            {
                "cfg_settings_currentserver_server":
                lambda _: tabs.select_tab("Server"),

                "cfg_settings_currentserver_auth":
                lambda _: tabs.select_tab("Authentication"),

                "cfg_settings_currentserver_workers":
                lambda _: tabs.select_tab("Workers"),

                "cfg_settings_currentserver_database":
                lambda _: tabs.select_tab("Database"),

                "cfg_settings_currentserver_logos":
                lambda _: tabs.select_tab("Custom Logos"),

                "cfg_settings_currentserver_maintenance":
                lambda _: tabs.select_tab("Maintenance"),

                "cfg_settings_currentserver_smartproxy":
                lambda _: tabs.select_tab("SmartProxy"),

                "cfg_settings_currentserver_advanced":
                lambda _: tabs.select_tab("Advanced")
            }
        ],
        "cfg_diagnostics_currentserver":
        [
            lambda _: diagnostics_tree(
                "CFME Region: Region %d [%d]" % server_region_pair(),
                version.pick({
                    version.LOWEST: "Zone: Default Zone",
                    "5.3": "Zone: Default Zone (current)"
                }),
                "Server: %s [%d] (current)" % (server_name(), server_id())
            ),
            {
                "cfg_diagnostics_server_summary":
                lambda _: tabs.select_tab("Summary"),

                "cfg_diagnostics_server_workers":
                lambda _: tabs.select_tab("Workers"),

                "cfg_diagnostics_server_collect":
                [
                    lambda _: tabs.select_tab("Collect Logs"),
                    {
                        "cfg_diagnostics_server_collect_settings":
                        lambda _: tb.select("Edit")
                    }
                ],

                "cfg_diagnostics_server_cfmelog":
                lambda _: tabs.select_tab("CFME Log"),

                "cfg_diagnostics_server_auditlog":
                lambda _: tabs.select_tab("Audit Log"),

                "cfg_diagnostics_server_productionlog":
                lambda _: tabs.select_tab("Production Log"),

                "cfg_diagnostics_server_utilization":
                lambda _: tabs.select_tab("Utilization"),

                "cfg_diagnostics_server_timelines":
                lambda _: tabs.select_tab("Timelines"),
            }
        ],
        "cfg_diagnostics_defaultzone":
        [
            lambda _: diagnostics_tree(
                "CFME Region: Region %d [%d]" % server_region_pair(),
                version.pick({
                    version.LOWEST: "Zone: Default Zone",
                    "5.3": "Zone: Default Zone (current)"
                }),
            ),
            {
                "cfg_diagnostics_zone_roles_by_servers":
                lambda _: tabs.select_tab("Roles by Servers"),

                "cfg_diagnostics_zone_servers_by_roles":
                lambda _: tabs.select_tab("Servers by Roles"),

                "cfg_diagnostics_zone_servers":
                lambda _: tabs.select_tab("Servers"),

                "cfg_diagnostics_zone_collect":
                lambda _: tabs.select_tab("Collect Logs"),

                "cfg_diagnostics_zone_gap_collect":
                lambda _: tabs.select_tab("C & U Gap Collection"),
            }
        ],
        "cfg_diagnostics_region":
        [
            lambda _: diagnostics_tree(
                "CFME Region: Region %d [%d]" % server_region_pair()
            ),
            {
                "cfg_diagnostics_region_zones":
                lambda _: tabs.select_tab("Zones"),

                "cfg_diagnostics_region_roles_by_servers":
                lambda _: tabs.select_tab("Roles by Servers"),

                "cfg_diagnostics_region_servers_by_roles":
                lambda _: tabs.select_tab("Servers by Roles"),

                "cfg_diagnostics_region_servers":
                lambda _: tabs.select_tab("Servers"),

                "cfg_diagnostics_region_replication":
                lambda _: tabs.select_tab("Replication"),

                "cfg_diagnostics_region_database":
                lambda _: tabs.select_tab("Database"),

                "cfg_diagnostics_region_orphaned":
                lambda _: tabs.select_tab("Orphaned Data"),
            }
        ],

        "configuration_access_control": lambda _: accordion.click("Access Control"),
        "configuration_database": lambda _: accordion.click("Database"),
    }
)


class ServerLogDepot(Pretty):
    """ This class represents the 'Collect logs' for the server.

    Usage:

        log_credentials = ServerLogDepot.Credentials("nfs", "backup.acme.com")
        log_credentials.update()
        ServerLogDepot.collect_all()
        ServerLogDepot.Credentials.clear()

    """
    elements = Region(
        locators={},
        infoblock_type="form"
    )

    class Credentials(Updateable, Pretty):
        """ This class represents the credentials for log depots.

        Args:
            p_type: One of ftp, nfs, or smb.
            uri: Hostname/IP address of the machine.
            username: User name used for logging in (ftp, smb only).
            password: Password used for logging in (ftp, smb only).

        Usage:

            log_credentials = ServerLogDepot.Credentials("nfs", "backup.acme.com")
            log_credentials.update()
            log_credentials = ServerLogDepot.Credentials(
                "smb",
                "backup.acme.com",
                username="jdoe",
                password="xyz"
            )
            log_credentials.update()

        """
        pretty_attrs = ['p_type', 'uri', 'username', 'password']

        server_collect_logs = Form(
            fields=[
                ("type", Select("select#log_protocol")),
                ("uri", "input#uri"),
                ("user", "input#log_userid"),
                ("password", MultiFill("input#log_password", "input#log_verify")),
            ]
        )

        validate = form_buttons.FormButton("Validate the credentials by logging into the Server")

        def __init__(self, p_type, uri, username=None, password=None):
            assert p_type in self.p_types.keys(), "{} is not allowed as the protocol type!".format(
                p_type)
            self.p_type = p_type
            self.uri = uri
            self.username = username
            self.password = password

        @lazycache
        def p_types(self):
            return version.pick({
                version.LOWEST: dict(
                    ftp="File Transfer Protocol",
                    nfs="Network File System",
                    smb="Samba"
                ),
                "5.3": dict(
                    ftp="FTP",
                    nfs="NFS",
                    smb="Samba"
                )
            })

        def update(self, validate=True, cancel=False):
            """ Navigate to a correct page, change details and save.

            Args:
                validate: Whether validate the credentials (not for NFS)
                cancel: If set to True, the Cancel button is clicked instead of saving.
            """
            sel.force_navigate("cfg_diagnostics_server_collect_settings")
            details = {
                "type": self.p_types[self.p_type],
                "uri": self.uri
            }
            if self.p_type != "nfs":
                details["user"] = self.username
                details["password"] = self.password

            fill(
                self.server_collect_logs,
                details
            )
            if validate and self.p_type != "nfs":
                sel.click(self.validate)
                flash.assert_no_errors()
            sel.click(form_buttons.cancel if cancel else form_buttons.save)
            flash.assert_message_match("Log Depot Settings were saved")
            flash.assert_no_errors()

        @classmethod
        def clear(cls, cancel=False):
            """ Navigate to correct page and set <No Depot>.

            Args:
                cancel: If set to True, the Cancel button is clicked instead of saving.
            """
            sel.force_navigate("cfg_diagnostics_server_collect_settings")
            fill(
                cls.server_collect_logs,
                {"type": "<No Depot>"},
                action=form_buttons.cancel if cancel else form_buttons.save
            )

    @classmethod
    def get_last_message(cls):
        """ Returns the Last Message that is displayed in the InfoBlock.

        """
        return cls.elements.infoblock.text("Basic Info", "Last Message")

    @classmethod
    def get_last_collection(cls):
        """ Returns the Last Log Collection that is displayed in the InfoBlock.

        Returns: If it is Never, returns `None`, otherwise :py:class:`utils.timeutil.parsetime`.
        """
        d = cls.elements.infoblock.text("Basic Info", "Last Log Collection")
        return None if d.strip().lower() == "never" else parsetime.from_american_with_utc(d.strip())

    @classmethod
    def _collect(cls, selection, wait_minutes=4):
        """ Initiate and wait for collection to finish. DRY method.

        Args:
            selection: The item in Collect menu ('Collect all logs' or 'Collect current logs')
            wait_minutes: How many minutes should we wait for the collection process to finish?
        """
        sel.force_navigate("cfg_diagnostics_server_collect")
        last_collection = cls.get_last_collection()
        # Initiate the collection
        tb.select("Collect", selection)
        flash.assert_no_errors()

        def _refresh():
            """ The page has no refresh button, so we'll switch between tabs.

            Why this? Selenium's refresh() is way too slow. This is much faster.

            """
            tabs.select_tab("Workers")
            tabs.select_tab("Collect Logs")  # Serve as the refresh
        # Wait for start
        if last_collection is not None:
            # How does this work?
            # The time is updated just after the collection has started
            # If the Text is Never, we will not wait as there is nothing in the last message.
            wait_for(
                lambda: cls.get_last_collection() > last_collection,
                num_sec=90,
                fail_func=_refresh,
                message="wait_for_log_collection_start"
            )
        # Wait for finish
        wait_for(
            lambda: "were successfully collected" in cls.get_last_message(),
            num_sec=wait_minutes * 60,
            fail_func=_refresh,
            message="wait_for_log_collection_finish"
        )

    @classmethod
    def collect_all(cls):
        """ Initiate and wait for collection of all logs to finish.

        """
        cls._collect("Collect all logs")

    @classmethod
    def collect_current(cls):
        """ Initiate and wait for collection of the current log to finish.

        """
        cls._collect("Collect current logs")


class BasicInformation(Updateable, Pretty):
    """ This class represents the "Basic Info" section of the Configuration page.

    Args:
        company_name: Company name.
        appliance_name: Appliance name.
        appliance_zone: Appliance Zone.
        time_zone: Time Zone.

    Usage:

        basic_info = BasicInformation(company_name="ACME Inc.")
        basic_info.update()

    """
    basic_information = Form(
        fields=[
            ('company_name', "//input[@id='server_company']"),
            ('appliance_name', "//input[@id='server_name']"),
            ('appliance_zone', Select("//select[@id='server_zone']")),
            ('time_zone', Select("//select[@id='server_timezone']")),
        ]
    )
    pretty_attrs = ['company_name', 'appliance_name', 'appliance_zone', 'time_zone']

    def __init__(self, company_name=None, appliance_name=None, appliance_zone=None, time_zone=None):
        assert (company_name or appliance_name or appliance_zone or time_zone), \
            "You must provide at least one param!"
        self.details = dict(
            company_name=company_name,
            appliance_name=appliance_name,
            appliance_zone=appliance_zone,
            time_zone=time_zone
        )

    def update(self):
        """ Navigate to a correct page, change details and save.

        """
        sel.force_navigate("cfg_settings_currentserver_server")
        fill(self.basic_information, self.details)
        # Workaround for issue with form_button staying dimmed.
        if self.details["appliance_zone"] is not None:
            sel.browser().execute_script(
                "$j.ajax({type: 'POST', url: '/ops/settings_form_field_changed/server',"
                " data: {'server_zone':'%s'}})" % (self.details["appliance_zone"]))
        sel.click(form_buttons.save)
        # TODO: Maybe make a cascaded delete on lazycache?
        signals.fire('server_details_changed')


class SMTPSettings(Updateable):
    """ SMTP settings on the main page.

    Args:
        host: SMTP Server host name
        port: SMTP Server port
        domain: E-mail domain
        start_tls: Whether use StartTLS
        ssl_verify: SSL Verification
        auth: Authentication type
        username: User name
        password: User password
        from_email: E-mail address to be used as the "From:"
        test_email: Destination of the test-email.

    Usage:

        smtp = SMTPSettings(
            host="smtp.acme.com",
            start_tls=True,
            auth="login",
            username="mailer",
            password="secret"
        )
        smtp.update()

    Todo:
        * send a test-email, if that will be needed.

    """
    smtp_settings = Form(
        fields=[
            ('host', "//input[@id='smtp_host']"),
            ('port', "//input[@id='smtp_port']"),
            ('domain', "//input[@id='smtp_domain']"),
            ('start_tls', "//input[@id='smtp_enable_starttls_auto']"),
            ('ssl_verify', Select("//select[@id='smtp_openssl_verify_mode']")),
            ('auth', Select("//select[@id='smtp_authentication']")),
            ('username', "//input[@id='smtp_user_name']"),
            ('password', "//input[@id='smtp_password']"),
            ('from_email', "//input[@id='smtp_from']"),
            ('to_email', "//input[@id='smtp_test_to']"),
        ]
    )

    buttons = Region(
        locators=dict(
            test="//img[@alt='Send test email']|//button[@alt='Send test email']"
        )
    )

    def __init__(self,
                 host=None,
                 port=None,
                 domain=None,
                 start_tls=None,
                 ssl_verify=None,
                 auth=None,
                 username=None,
                 password=None,
                 from_email=None,
                 test_email=None):
        self.details = dict(
            host=host,
            port=port,
            domain=domain,
            start_tls=start_tls,
            ssl_verify=ssl_verify,
            auth=auth,
            username=username,
            password=password,
            from_email=from_email,
            test_email=test_email
        )

    def update(self):
        sel.force_navigate("cfg_settings_currentserver_server")
        fill(self.smtp_settings, self.details, action=form_buttons.save)

    @classmethod
    def send_test_email(self, to_address):
        """ Send a testing e-mail on specified address. Needs configured SMTP.

        Args:
            to_address: Destination address.
        """
        sel.force_navigate("cfg_settings_currentserver_server")
        fill(self.smtp_settings, dict(to_email=to_address), action=self.buttons.test)


class DatabaseAuthSetting(Pretty):
    """ Authentication settings for DB internal database.

    Args:
        timeout_h: Timeout in hours
        timeout_m: Timeout in minutes

    Usage:

        dbauth = DatabaseAuthSetting()
        dbauth.update()

    """

    form = Form(fields=[
        ("timeout_h", Select("//select[@id='session_timeout_hours']")),
        ("timeout_m", Select("//select[@id='session_timeout_mins']")),
        ("auth_mode", Select("//select[@id='authentication_mode']"))
    ])
    pretty_attrs = ['timeout_h', 'timeout_m']

    def __init__(self, timeout_h=None, timeout_m=None):
        self.details = dict(
            timeout_h=timeout_h,
            timeout_m=timeout_m,
            auth_mode="Database"
        )

    def update(self):
        sel.force_navigate("cfg_settings_currentserver_auth")
        fill(self.form, self.details, action=form_buttons.save)


class ExternalAuthSetting(Updateable, Pretty):
    """ Authentication settings for authentication via httpd.

    Args:
        timeout_h: Timeout in hours
        timeout_m: Timeout in minutes
        get_groups: Get user groups from external auth source.

    Usage:

        dbauth = ExternalAuthSetting(get_groups=True)
        dbauth.update()

    """

    form = Form(fields=[
        ("timeout_h", Select("select#session_timeout_hours")),
        ("timeout_m", Select("select#session_timeout_mins")),
        ("auth_mode", Select("select#authentication_mode")),
        ("get_groups", "input#httpd_role"),
    ])
    pretty_attrs = ['timeout_h', 'timeout_m', 'get_groups']

    def __init__(self, get_groups=False, timeout_h="1", timeout_m="0"):
        self.timeout_h = timeout_h,
        self.timeout_m = timeout_m,
        self.auth_mode = "External (httpd)"
        self.get_groups = get_groups

    def setup(self):
        sel.force_navigate("cfg_settings_currentserver_auth")
        fill(self.form, self, action=form_buttons.save)

    def update(self, updates):
        sel.force_navigate("cfg_settings_currentserver_auth")
        fill(self.form, updates, action=form_buttons.save)


class AmazonAuthSetting(Pretty):
    """ Authentication settings via Amazon.

    Args:
        access_key: Amazon access key
        secret_key: Amazon secret key
        get_groups: Whether to get groups from the auth provider (default `False`)
        timeout_h: Timeout in hours
        timeout_m: Timeout in minutes

    Usage:

        amiauth = AmazonAuthSetting("AJSHDGVJAG", "IUBDIUWQBQW")
        amiauth.update()

    """

    form = Form(fields=[
        ("timeout_h", Select("//select[@id='session_timeout_hours']")),
        ("timeout_m", Select("//select[@id='session_timeout_mins']")),
        ("auth_mode", Select("//select[@id='authentication_mode']")),
        ("access_key", "//input[@id='authentication_amazon_key']"),
        ("secret_key", "//input[@id='authentication_amazon_secret']"),
        ("get_groups", "//input[@id='amazon_role']"),
    ])
    pretty_attrs = ['access_key', 'secret_key', 'get_groups', 'timeout_h', 'timeout_m']

    def __init__(self, access_key, secret_key, get_groups=False, timeout_h=None, timeout_m=None):
        self.details = dict(
            access_key=access_key,
            secret_key=secret_key,
            get_groups=get_groups,
            timeout_h=timeout_h,
            timeout_m=timeout_m,
            auth_mode="Amazon"
        )

    def update(self):
        sel.force_navigate("cfg_settings_currentserver_auth")
        fill(self.form, self.details, action=form_buttons.save)


class LDAPAuthSetting(Pretty):
    """ Authentication via LDAP

    Args:
        hosts: List of LDAP servers (max 3).
        user_type: "userprincipalname", "mail", ...
        user_suffix: User suffix.
        base_dn: Base DN.
        bind_dn: Bind DN.
        bind_password: Bind Password.
        get_groups: Get user groups from LDAP.
        get_roles: Get roles from home forest.
        follow_referrals: Follow Referrals.
        port: LDAP connection port.
        timeout_h: Timeout in hours
        timeout_m: Timeout in minutes

    Usage:

        ldapauth = LDAPAuthSetting(
            ["host1", "host2"],
            "mail",
            "user.acme.com"
        )
        ldapauth.update()

    """
    form = Form(fields=[
        ("timeout_h", Select("//select[@id='session_timeout_hours']")),
        ("timeout_m", Select("//select[@id='session_timeout_mins']")),
        ("auth_mode", Select("//select[@id='authentication_mode']")),
        ("ldaphost_1", "//input[@id='authentication_ldaphost_1']"),
        ("ldaphost_2", "//input[@id='authentication_ldaphost_2']"),
        ("ldaphost_3", "//input[@id='authentication_ldaphost_3']"),
        ("port", "//input[@id='authentication_ldapport']"),
        ("user_type", Select("//select[@id='authentication_user_type']")),
        ("user_suffix", "//input[@id='authentication_user_suffix']"),
        ("get_groups", "//input[@id='ldap_role']"),
        ("get_direct_groups", "//input[@id='get_direct_groups']"),
        ("follow_referrals", "//input[@id='follow_referrals']"),
        ("base_dn", "//input[@id='authentication_basedn']"),
        ("bind_dn", "//input[@id='authentication_bind_dn']"),
        ("bind_password", "//input[@id='authentication_bind_pwd']"),
    ])

    AUTH_MODE = "LDAP"
    pretty_attrs = ['hosts', 'user_type', 'user_suffix', 'base_dn', 'bind_dn', 'bind_password']

    def __init__(self,
                 hosts,
                 user_type,
                 user_suffix,
                 base_dn=None,
                 bind_dn=None,
                 bind_password=None,
                 get_groups=False,
                 get_roles=False,
                 follow_referrals=False,
                 port=None,
                 timeout_h=None,
                 timeout_m=None,
                 ):
        self.details = dict(
            user_type=sel.ByValue(user_type),
            user_suffix=user_suffix,
            base_dn=base_dn,
            bind_dn=bind_dn,
            bind_password=bind_password,
            get_groups=get_groups,
            get_roles=get_roles,
            follow_referrals=follow_referrals,
            port=port,
            timeout_m=timeout_m,
            timeout_h=timeout_h,
            auth_mode=self.AUTH_MODE
        )
        assert len(hosts) <= 3, "You can specify only 3 LDAP hosts"
        for enum, host in enumerate(hosts):
            self.details["ldaphost_%d" % (enum + 1)] = host

    def update(self):
        sel.force_navigate("cfg_settings_currentserver_auth")
        fill(self.form, self.details, action=form_buttons.save)


class LDAPSAuthSetting(LDAPAuthSetting):
    """ Authentication via LDAPS

    Args:
        hosts: List of LDAPS servers (max 3).
        user_type: "userprincipalname", "mail", ...
        user_suffix: User suffix.
        base_dn: Base DN.
        bind_dn: Bind DN.
        bind_password: Bind Password.
        get_groups: Get user groups from LDAP.
        get_roles: Get roles from home forest.
        follow_referrals: Follow Referrals.
        port: LDAPS connection port.
        timeout_h: Timeout in hours
        timeout_m: Timeout in minutes

    Usage:

        ldapauth = LDAPSAuthSetting(
            ["host1", "host2"],
            "mail",
            "user.acme.com"
        )
        ldapauth.update()

    """
    AUTH_MODE = "LDAPS"


class Schedule(Pretty):
    """ Configure/Configuration/Region/Schedules functionality

    CReate, Update, Delete functionality.
    Todo: Maybe the row handling might go into Table class?

    Args:
        name: Schedule's name.
        description: Schedule description.
        active: Whether the schedule should be active (default `True`)
        action: Action type
        filter_type: Filtering type
        filter_value: If a more specific `filter_type` is selected, here is the place to choose
            hostnames, machines and so ...
        run_type: Once, Hourly, Daily, ...
        run_every: If `run_type` is not Once, then you can specify how often it should be run.
        time_zone: Time zone selection.
        start_date: Specify start date (mm/dd/yyyy or datetime.datetime()).
        start_hour: Starting hour
        start_min: Starting minute.

    Usage:

        schedule = Schedule(
            "My very schedule",
            "Some description here.",
            action="Datastore Analysis",
            filter_type="All Datastores for Host",
            filter_value="datastore.intra.acme.com",
            run_type="Hourly",
            run_every="2 Hours"
        )
        schedule.create()
        schedule.disable()
        schedule.enable()
        schedule.delete()
        # Or
        Schedule.enable_by_names("One schedule", "Other schedule")
        # And so.
    """
    tab = {"Hourly": "timer_hours",
           "Daily": "timer_days",
           "Weekly": "timer_weeks",
           "Monthly": "timer_months"}

    form = Form(fields=[
        ("name", "//input[@id='name']"),
        ("description", "//input[@id='description']"),
        ("active", "//input[@id='enabled']"),
        ("name", "//input[@id='name']"),
        ("action", Select("//select[@id='action_typ']")),
        ("filter_type", Select("//select[@id='filter_typ']")),
        ("filter_value", Select("//select[@id='filter_value']")),
        ("timer_type", Select("//select[@id='timer_typ']")),
        ("timer_hours", Select("//select[@id='timer_hours']")),
        ("timer_days", Select("//select[@id='timer_days']")),
        ("timer_weeks", Select("//select[@id='timer_weekss']")),    # Not a typo!
        ("timer_months", Select("//select[@id='timer_months']")),
        ("time_zone", Select("//select[@id='time_zone']")),
        ("start_date", Calendar("miq_date_1")),
        ("start_hour", Select("//select[@id='start_hour']")),
        ("start_min", Select("//select[@id='start_min']")),
    ])

    pretty_attrs = ['name', 'description', 'run_type', 'run_every',
                    'start_date', 'start_hour', 'start_min']

    def __init__(self,
                 name,
                 description,
                 active=True,
                 action=None,
                 filter_type=None,
                 filter_value=None,
                 run_type="Once",
                 run_every=None,
                 time_zone=None,
                 start_date=None,
                 start_hour=None,
                 start_min=None):
        self.details = dict(
            name=name,
            description=description,
            active=active,
            action=action,
            filter_type=filter_type,
            filter_value=filter_value,
            time_zone=sel.ByValue(time_zone),
            start_date=start_date,
            start_hour=start_hour,
            start_min=start_min,
        )

        if run_type == "Once":
            self.details["timer_type"] = "Once"
        else:
            self.details["timer_type"] = run_type
            self.details[self.tab[run_type]] = run_every

    def create(self, cancel=False):
        """ Create a new schedule from the informations stored in the object.

        Args:
            cancel: Whether to click on the cancel button to interrupt the creation.
        """
        sel.force_navigate("cfg_settings_schedules")
        tb.select("Configuration", "Add a new Schedule")

        if cancel:
            action = form_buttons.cancel
        else:
            action = form_buttons.add
        fill(
            self.form,
            self.details,
            action=action
        )

    def update(self, updates, cancel=False):
        """ Modify an existing schedule with informations from this instance.

        Args:
            updates: Dict with fields to be updated
            cancel: Whether to click on the cancel button to interrupt the editation.

        """
        sel.force_navigate("cfg_settings_schedule_edit",
                           context={"schedule_name": self.details["name"]})
        if cancel:
            action = form_buttons.cancel
        else:
            action = form_buttons.save
        self.details.update(updates)
        fill(
            self.form,
            self.details,
            action=action
        )

    def delete(self, cancel=False):
        """ Delete the schedule represented by this object.

        Calls the class method with the name of the schedule taken out from the object.

        Args:
            cancel: Whether to click on the cancel button in the pop-up.
        """
        self.delete_by_name(self.details["name"], cancel)

    def enable(self):
        """ Enable the schedule via table checkbox and Configuration menu.

        """
        self.enable_by_names(self.details["name"])

    def disable(self):
        """ Enable the schedule via table checkbox and Configuration menu.

        """
        self.disable_by_names(self.details["name"])

    ##
    # CLASS METHODS
    #
    @classmethod
    def delete_by_name(cls, name, cancel=False):
        """ Finds a particular schedule by its name and then deletes it.

        Args:
            name: Name of the schedule.
            cancel: Whether to click on the cancel button in the pop-up.
        """
        sel.force_navigate("cfg_settings_schedule", context={"schedule_name": name})
        tb.select("Configuration", "Delete this Schedule from the Database", invokes_alert=True)
        sel.handle_alert(cancel)

    @classmethod
    def select_by_names(cls, *names):
        """ Select all checkboxes at the schedules with specified names.

        Can select multiple of them.

        Candidate for DRY in Table class.

        Args:
            *names: Arguments with all schedules' names.
        """
        def select_by_name(name):
            for row in records_table.rows():
                if row.name.strip() == name:
                    checkbox = row[0].find_element_by_xpath("//input[@type='checkbox']")
                    if not checkbox.is_selected():
                        sel.click(checkbox)
                    break
            else:
                raise ScheduleNotFound(
                    "Schedule '%s' could not be found for selection!" % name
                )

        sel.force_navigate("cfg_settings_schedules")
        for name in names:
            select_by_name(name)

    @classmethod
    def enable_by_names(cls, *names):
        """ Checks all schedules that are passed with `names` and then enables them via menu.

        Args:
            *names: Names of schedules to enable.
        """
        cls.select_by_names(*names)
        tb.select("Configuration", "Enable the selected Schedules")

    @classmethod
    def disable_by_names(cls, *names):
        """ Checks all schedules that are passed with `names` and then disables them via menu.

        Args:
            *names: Names of schedules to disable.
        """
        cls.select_by_names(*names)
        tb.select("Configuration", "Disable the selected Schedules")


class DatabaseBackupSchedule(Schedule):
    """ Configure/Configuration/Region/Schedules - Database Backup type

    Args:
        name: Schedule name
        description: Schedule description
        active: Whether the schedule should be active (default `True`)
        protocol: One of ``{'Samba', 'Network File System'}``
        run_type: Once, Hourly, Daily, ...
        run_every: If `run_type` is not Once, then you can specify how often it should be run
        time_zone: Time zone selection
        start_date: Specify start date (mm/dd/yyyy or datetime.datetime())
        start_hour: Starting hour
        start_min: Starting minute

    Usage:
        smb_schedule = DatabaseBackupSchedule(
            name="Bi-hourly Samba Database Backup",
            description="Everybody's favorite backup schedule",
            protocol="Samba",
            uri="samba.example.com/share_name",
            username="samba_user",
            password="secret",
            password_verify="secret",
            time_zone="UTC",
            start_date=datetime.datetime.utcnow(),
            run_type="Hourly",
            run_every="2 Hours"
        )
        smb_schedule.create()
        smb_schedule.delete()

        ... or ...

        nfs_schedule = DatabaseBackupSchedule(
            name="One-time NFS Database Backup",
            description="The other backup schedule",
            protocol="Network File System",
            uri="nfs.example.com/path/to/share",
            time_zone="Chihuahua",
            start_date="21/6/2014",
            start_hour="7",
            start_min="45"
        )
        nfs_schedule.create()
        nfs_schedule.delete()

    """
    form = Form(fields=[
        ("name", "//input[@id='name']"),
        ("description", "//input[@id='description']"),
        ("active", "//input[@id='enabled']"),
        ("action", Select("//select[@id='action_typ']")),
        ("log_protocol", Select("//select[@id='log_protocol']")),
        ("uri", "//input[@id='uri']"),
        ("log_userid", "//input[@id='log_userid']"),
        ("log_password", "//input[@id='log_password']"),
        ("log_verify", "//input[@id='log_verify']"),
        ("timer_type", Select("//select[@id='timer_typ']")),
        ("timer_hours", Select("//select[@id='timer_hours']")),
        ("timer_days", Select("//select[@id='timer_days']")),
        ("timer_weeks", Select("//select[@id='timer_weekss']")),    # Not a typo!
        ("timer_months", Select("//select[@id='timer_months']")),
        ("time_zone", Select("//select[@id='time_zone']")),
        ("start_date", Calendar("miq_date_1")),
        ("start_hour", Select("//select[@id='start_hour']")),
        ("start_min", Select("//select[@id='start_min']"))
    ])

    def __init__(self,
                 name,
                 description,
                 active=True,
                 protocol=None,
                 uri=None,
                 username=None,
                 password=None,
                 password_verify=None,
                 run_type="Once",
                 run_every=None,
                 time_zone=None,
                 start_date=None,
                 start_hour=None,
                 start_min=None):

        assert protocol in {'Samba', 'Network File System'},\
            "Unknown protocol type '{}'".format(protocol)

        if protocol == 'Samba':
            self.details = dict(
                name=name,
                description=description,
                active=active,
                action='Database Backup',
                log_protocol=sel.ByValue(protocol),
                uri=uri,
                log_userid=username,
                log_password=password,
                log_verify=password_verify,
                time_zone=sel.ByValue(time_zone),
                start_date=start_date,
                start_hour=start_hour,
                start_min=start_min,
            )
        else:
            self.details = dict(
                name=name,
                description=description,
                active=active,
                action='Database Backup',
                log_protocol=sel.ByValue(protocol),
                uri=uri,
                time_zone=sel.ByValue(time_zone),
                start_date=start_date,
                start_hour=start_hour,
                start_min=start_min,
            )

        if run_type == "Once":
            self.details["timer_type"] = "Once"
        else:
            self.details["timer_type"] = run_type
            self.details[self.tab[run_type]] = run_every

    def create(self, cancel=False, samba_validate=False):
        """ Create a new schedule from the informations stored in the object.

        Args:
            cancel: Whether to click on the cancel button to interrupt the creation.
            samba_validate: Samba-only option to click the `Validate` button to check
                            if entered samba credentials are valid or not
        """
        sel.force_navigate("cfg_settings_schedules")
        tb.select("Configuration", "Add a new Schedule")

        fill(self.form, self.details)
        if samba_validate:
            sel.click(form_buttons.validate)
        if cancel:
            form_buttons.cancel()
        else:
            form_buttons.add()

    def update(self, updates, cancel=False, samba_validate=False):
        """ Modify an existing schedule with informations from this instance.

        Args:
            updates: Dict with fields to be updated
            cancel: Whether to click on the cancel button to interrupt the editation.
            samba_validate: Samba-only option to click the `Validate` button to check
                            if entered samba credentials are valid or not
        """
        sel.force_navigate("cfg_settings_schedule_edit",
                           context={"schedule_name": self.details["name"]})

        self.details.update(updates)
        fill(self.form, self.details)
        if samba_validate:
            sel.click(form_buttons.validate)
        if cancel:
            form_buttons.cancel()
        else:
            form_buttons.save()


class Zone(Pretty):
    """ Configure/Configuration/Region/Zones functionality

    Create/Read/Update/Delete functionality.
    """
    pretty_attrs = ['name', 'description', 'smartproxy_ip', 'ntp_server_1',
                    'ntp_server_2', 'ntp_server_3', 'max_scans', 'user', 'password', 'verify']

    def __init__(self,
                 name=None,
                 description=None,
                 smartproxy_ip=None,
                 ntp_server_1=None,
                 ntp_server_2=None,
                 ntp_server_3=None,
                 max_scans=None,
                 user=None,
                 password=None,
                 verify=None):
        self.name = name
        self.description = description
        self.smartproxy_ip = smartproxy_ip
        self.ntp_server_1 = ntp_server_1
        self.ntp_server_2 = ntp_server_2
        self.ntp_server_3 = ntp_server_3
        self.max_scans = sel.ByValue(max_scans)
        self.user = user
        self.password = password
        self.verify = verify

    def _form_mapping(self, create=None, **kwargs):
        return {
            'name': create and kwargs.get('name'),
            'description': kwargs.get('description'),
            'smartproxy_ip': kwargs.get('smartproxy_ip'),
            'ntp_server_1': kwargs.get('ntp_server_1'),
            'ntp_server_2': kwargs.get('ntp_server_2'),
            'ntp_server_3': kwargs.get('ntp_server_3'),
            'max_scans': kwargs.get('max_scans'),
            'user': kwargs.get('user'),
            'password': kwargs.get('password'),
            'verify': kwargs.get('verify')
        }

    def create(self, cancel=False):
        """ Create a new Zone from the information stored in the object.

        Args:
            cancel: Whether to click on the cancel button to interrupt the creation.
        """
        sel.force_navigate("cfg_settings_zones")
        tb.select("Configuration", "Add a new Zone")
        if self.name is not None:
            sel.browser().execute_script(
                "$j.ajax({type: 'POST', url: '/ops/zone_field_changed/new?name=%s',"
                " data: {'name':'%s'}})" % (self.name, self.name))
        if self.description is not None:
            sel.browser().execute_script(
                "$j.ajax({type: 'POST', url: '/ops/zone_field_changed/new?description=%s',"
                " data: {'description':'%s'}})" % (self.description,
                self.description))
        fill(
            zone_form,
            self._form_mapping(True, **self.__dict__))
        if cancel:
            form_buttons.cancel()
        else:
            form_buttons.add()
            flash.assert_message_match('Zone "%s" was added' % self.name)

    def update(self, updates, cancel=False):
        """ Modify an existing zone with information from this instance.

        Args:
            updates: Dict with fields to be updated
            cancel: Whether to click on the cancel button to interrupt the edit.

        """
        # sel.force_navigate("cfg_settings_zone_edit",
        #    context={"zone_name": self.name})
        self.go_to_by_description(self.description)
        tb.select("Configuration", "Edit this Zone")
        fill(zone_form, self._form_mapping(**updates))
        if cancel:
            form_buttons.cancel()
        else:
            form_buttons.save()
            flash.assert_message_match('Zone "%s" was saved' % self.name)

    def delete(self, cancel=False):
        """ Delete the Zone represented by this object.

        Args:
            cancel: Whether to click on the cancel button in the pop-up.
        """
        self.go_to_by_description(self.description)
        tb.select("Configuration", "Delete this Zone", invokes_alert=True)
        sel.handle_alert(cancel)
        if not cancel:
            flash.assert_message_match('Zone "%s": Delete successful' % self.name)

    @classmethod
    def go_to_by_description(cls, description):
        """ Finds and navigates to a particular Zone by its description.

        This method looks for a Zone with the provided description. If it
        finds one (and only one) Zone with that description, it navigates to it.
        Otherwise, it raises an Exception.

        Args:
            description: description of the Zone.

        Raises:
            ZoneNotFound: If no single Zone is found with the specified description.
        """
        # TODO Stop using this method as a workaround once Zones can be located by name in the UI.
        sel.force_navigate("cfg_settings_zones")
        try:
            zones_table.click_row_by_cells({1: description}, partial_check=True)
        except:
            raise ZoneNotFound("No unique Zones with the description '%s'" % description)

    @property
    def exists(self):
        sel.force_navigate("cfg_settings_zones")
        table = Table(zones_table)
        if table.find_cell(1, "Zone: %s" % self.description):
            return True
        else:
            return False


class Category(Pretty):
    pretty_attrs = ['name', 'display_name', 'description', 'show_in_console',
                    'single_value', 'capture_candu']

    def __init__(self, name=None, display_name=None, description=None, show_in_console=True,
                 single_value=True, capture_candu=False):
        self.name = name
        self.display_name = display_name
        self.description = description
        self.show_in_console = show_in_console
        self.single_value = single_value
        self.capture_candu = capture_candu

    def _form_mapping(self, create=None, **kwargs):
        return {
            'name': kwargs.get('name'),
            'display_name': kwargs.get('display_name'),
            'description': kwargs.get('description'),
            'show_in_console': kwargs.get('show_in_console'),
            'single_value': kwargs.get('single_value'),
            'capture_candu': kwargs.get('capture_candu'),
        }

    def create(self, cancel=False):
        sel.force_navigate("cfg_settings_region_my_company_category_new")
        fill(category_form, self._form_mapping(True, **self.__dict__))
        if cancel:
            form_buttons.cancel()
        else:
            form_buttons.add()
            flash.assert_success_message('Category "{}" was added'.format(self.display_name))

    def update(self, updates, cancel=False):
        sel.force_navigate("cfg_settings_region_my_company_category_edit",
                           context=self)
        fill(category_form, self._form_mapping(**updates))
        if cancel:
            form_buttons.cancel()
        else:
            form_buttons.save()
            flash.assert_success_message('Category "{}" was saved'.format(self.name))

    def delete(self, cancel=True):
        """
        """
        if not cancel:
            sel.force_navigate("cfg_settings_region_my_company_categories")
            row = category_table.find_row_by_cells({'name': self.name})
            sel.click(row[0], wait_ajax=False)
            sel.handle_alert()
            flash.assert_success_message('Category "{}": Delete successful'.format(self.name))


class Tag(Pretty):
    pretty_attrs = ['name', 'display_name', 'category']

    def __init__(self, name=None, display_name=None, category=None):
        self.name = name
        self.display_name = display_name
        self.category = category

    def _form_mapping(self, create=None, **kwargs):
        return {
            'name': kwargs.get('name'),
            'display_name': kwargs.get('display_name'),
        }

    def create(self):
        sel.force_navigate("cfg_settings_region_my_company_tag_new", context=self)
        fill(tag_form, self._form_mapping(True, **self.__dict__), action=tag_form.add)

    def update(self, updates):
        sel.force_navigate("cfg_settings_region_my_company_tag_edit",
                           context=self)
        fill(tag_form, self._form_mapping(**updates), action=tag_form.add)

    def delete(self, cancel=True):
        """
        """
        if not cancel:
            sel.force_navigate("cfg_settings_region_my_company_tags")
            fill(tag_form, {'category': self.category.display_name})
            row = classification_table.find_row_by_cells({'name': self.name})
            sel.click(row[0], wait_ajax=False)
            sel.handle_alert()


def set_server_roles(**roles):
    """ Set server roles on Configure / Configuration pages.

    Args:
        **roles: Roles specified as in server_roles Form in this module. Set to True or False
    """
    if get_server_roles() == roles:
        logger.debug(' Roles already match, returning...')
        return
    sel.force_navigate("cfg_settings_currentserver_server")
    fill(server_roles, roles, action=form_buttons.save)


def get_server_roles(navigate=True, db=True):
    """ Get server roles from Configure / Configuration

    Returns: :py:class:`dict` with the roles in the same format as :py:func:`set_server_roles`
        accepts as kwargs.
    """
    if db:
        asr = cfmedb()['assigned_server_roles']
        sr = cfmedb()['server_roles']
        cfg = store.current_appliance.get_yaml_config('vmdb')
        roles = list(cfmedb().session.query(sr.name))
        roles_set = list(cfmedb().session.query(sr.name)
                         .join(asr, asr.server_role_id == sr.id))
        role_set = [role_set[0] for role_set in roles_set]
        roles_with_bool = {role[0]: role[0] in role_set for role in roles}

        dead_keys = ['database_owner', 'vdi_inventory']
        for key in roles_with_bool:
            if 'storage' not in cfg.get('product', {}):
                if key.startswith('storage'):
                    dead_keys.append(key)
                if key == 'vmdb_storage_bridge':
                    dead_keys.append(key)

        for key in dead_keys:
            try:
                del roles_with_bool[key]
            except:
                pass
        return roles_with_bool
    else:
        if navigate:
            sel.force_navigate("cfg_settings_currentserver_server")

        role_list = {}
        for (name, locator) in server_roles.fields:
            try:
                role_list[name] = sel.element(locator).is_selected()
            except:
                logger.warning("role not found, skipping, netapp storage role?  (" + name + ")")
        return role_list


def set_ntp_servers(*servers):
    """ Set NTP servers on Configure / Configuration pages.

    Args:
        *servers: Maximum of 3 hostnames.
    """
    sel.force_navigate("cfg_settings_currentserver_server")
    assert len(servers) <= 3, "There is place only for 3 servers!"
    fields = {}
    for enum, server in enumerate(servers):
        fields["ntp_server_%d" % (enum + 1)] = server
    fill(ntp_servers, fields, action=form_buttons.save)


def get_ntp_servers():
    sel.force_navigate("cfg_settings_currentserver_server")
    servers = set([])
    for i in range(3):
        value = sel.value("#ntp_server_{}".format(i + 1)).encode("utf-8").strip()
        if value:
            servers.add(value)
    return servers


def unset_ntp_servers():
    """ Clears the NTP server settings.

    """
    return set_ntp_servers("", "", "")


def configure_ntp_servers(*server_details):
    unset_ntp_servers()

    if server_details:
        set_ntp_servers(*server_details)
    else:
        set_ntp_servers(*cfme_data['clock_servers'])
    flash.assert_message_match(
        "Configuration settings saved for CFME Server \"%s [%s]\" in Zone \"%s\"" % (
            server_name(),
            server_id(),
            server_zone_description().partition(' ')[0].lower()))


def set_database_internal():
    """ Set the database as the internal one.

    """
    sel.force_navigate("cfg_settings_currentserver_database")
    fill(
        db_configuration,
        dict(type="Internal Database on this CFME Appliance"),
        action=form_buttons.save
    )


def set_database_external_appliance(hostname):
    """ Set the database as an external from another appliance

    Args:
        hostname: Host name of the another appliance
    """
    sel.force_navigate("cfg_settings_currentserver_database")
    fill(
        db_configuration,
        dict(
            type="External Database on another CFME Appliance",
            hostname=hostname
        ),
        action=form_buttons.save
    )


def set_database_external_postgres(hostname, database, username, password):
    """ Set the database as an external Postgres DB

    Args:
        hostname: Host name of the Postgres server
        database: Database name
        username: User name
        password: User password
    """
    sel.force_navigate("cfg_settings_currentserver_database")
    fill(
        db_configuration,
        dict(
            type="External Postgres Database",
            hostname=hostname,
            database=database,
            username=username,
            password=password,
            password_verify=password
        ),
        action=form_buttons.save
    )


def restart_workers(name, wait_time_min=1):
    """ Restarts workers by their name.

    Args:
        name: Name of the worker. Multiple workers can have the same name. Name is matched with `in`
    Returns: bool whether the restart succeeded.
    """

    sel.force_navigate("cfg_diagnostics_server_workers")

    def get_all_pids(worker_name):
        return {row.pid.text for row in records_table.rows() if worker_name in row.name.text}

    reload_func = partial(tb.select, "Reload current workers display")

    pids = get_all_pids(name)
    # Initiate the restart
    for pid in pids:
        records_table.click_cell("pid", pid)
        tb.select("Configuration", "Restart selected worker", invokes_alert=True)
        sel.handle_alert(cancel=False)
        reload_func()

    # Check they have finished
    def _check_all_workers_finished():
        for pid in pids:
            if records_table.click_cell("pid", pid):    # If could not click, no longer present
                return False                    # If clicked, it is still there so unsuccess
        return True

    # Wait for all original workers to be gone
    try:
        wait_for(
            _check_all_workers_finished,
            fail_func=reload_func,
            num_sec=wait_time_min * 60
        )
    except TimedOutError:
        return False

    # And now check whether the same number of workers is back online
    try:
        wait_for(
            lambda: len(pids) == len(get_all_pids(name)),
            fail_func=reload_func,
            num_sec=wait_time_min * 60,
            message="wait_workers_back_online"
        )
        return True
    except TimedOutError:
        return False


def get_workers_list(do_not_navigate=False, refresh=True):
    """Retrieves all workers.

    Returns a dictionary where keys are names of the workers and values are lists (because worker
    can have multiple instances) which contain dictionaries with some columns.
    """
    if do_not_navigate:
        if refresh:
            tb.select("Reload current workers display")
    else:
        sel.force_navigate("cfg_diagnostics_server_workers")
    workers = {}
    for row in records_table.rows():
        name = sel.text_sane(row.name)
        if name not in workers:
            workers[name] = []
        worker = {
            "status": sel.text_sane(row.status),
            "pid": int(sel.text_sane(row.pid)) if len(sel.text_sane(row.pid)) > 0 else None,
            "spid": int(sel.text_sane(row.spid)) if len(sel.text_sane(row.spid)) > 0 else None,
            "started": parsetime.from_american_with_utc(sel.text_sane(row.started)),

            "last_heartbeat": None,
        }
        try:
            workers["last_heartbeat"] = parsetime.from_american_with_utc(
                sel.text_sane(row.last_heartbeat))
        except ValueError:
            pass
        workers[name].append(worker)
    return workers


def set_auth_mode(mode, **kwargs):
    """ Set up authentication mode

    Args:
        mode: Authentication mode to set up.
        kwargs: A dict of keyword arguments used to initialize one of
                the \*AuthSetting classes - class type is mode-dependent.
    Raises:
        AuthModeUnknown: when the given mode is not valid
    """
    if mode == 'ldap':
        auth_pg = LDAPAuthSetting(**kwargs)
    elif mode == 'ldaps':
        auth_pg = LDAPSAuthSetting(**kwargs)
    elif mode == 'amazon':
        auth_pg = AmazonAuthSetting(**kwargs)
    elif mode == 'database':
        auth_pg = DatabaseAuthSetting(**kwargs)
    else:
        raise AuthModeUnknown("{} is not a valid authentication mode".format(mode))
    auth_pg.update()


def set_replication_worker_host(host, port='5432'):
    """ Set replication worker host on Configure / Configuration pages.

    Args:
        host: Address of the hostname to replicate to.
    """
    sel.force_navigate("cfg_settings_currentserver_workers")
    fill(
        replication_worker,
        dict(host=host,
             port=port,
             username=conf.credentials['database']['username'],
             password=conf.credentials['database']['password'],
             password_verify=conf.credentials['database']['password']),
        action=form_buttons.save
    )


def get_replication_status(navigate=True):
    """ Gets replication status from Configure / Configuration pages.

    Returns: bool of whether replication is Active or Inactive.
    """
    if navigate:
        sel.force_navigate("cfg_diagnostics_region_replication")
    block = InfoBlock("form")
    return block.text("Replication Process", "Status") == "Active"


def get_replication_backlog(navigate=True):
    """ Gets replication backlog from Configure / Configuration pages.

    Returns: int representing the remaining items in the replication backlog.
    """
    if navigate:
        sel.force_navigate("cfg_diagnostics_region_replication")
    block = InfoBlock("form")
    return int(block.text("Replication Process", "Current Backlog"))<|MERGE_RESOLUTION|>--- conflicted
+++ resolved
@@ -11,13 +11,8 @@
     (Calendar, Form, InfoBlock, MultiFill, Region, Select, Table, accordion, fill, flash,
     form_buttons)
 from cfme.web_ui.menu import nav
-<<<<<<< HEAD
 from utils.conf import cfme_data
-from utils.db_queries import (get_server_id, get_server_name, get_server_region, get_server_zone_id,
-                              get_zone_description)
-=======
 from utils.db import cfmedb
->>>>>>> 40a42c10
 from utils.log import logger
 from utils.timeutil import parsetime
 from utils.update import Updateable
