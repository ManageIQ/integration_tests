from utils.log import logger
from cfme import exceptions
from cfme.fixtures.pytest_selenium import (
    is_displayed, ContextWrapper, execute_script, click,
    get_rails_error, handle_alert, elements, text)
from time import sleep

from navmazing import Navigate, NavigateStep
from selenium.common.exceptions import (
    ErrorInResponseException, InvalidSwitchToTargetException,
    InvalidElementStateException, WebDriverException, UnexpectedAlertPresentException,
    NoSuchElementException, StaleElementReferenceException)
from utils.browser import quit, ensure_browser_open, browser
from fixtures.pytest_store import store
from cfme.web_ui.menu import Menu


class ViaUI(object):
    """UI implementation using the normal ux"""
    # ** Wow, a lot to talk about here. so we introduced the idea of this "endpoint" object at
    # ** the moment. This endpoint object contains everything you need to talk to that endpoint.
    # ** Sessions, endpoint sepcific functions(a la force navigate). The base class does precious
    # ** little. It's more an organizational level thing.
    def __init__(self, owner):
        self.owner = owner
        self.menu = Menu()

    # ** Notice our friend force_navigate is here. It used to live in pytest_selenium fixture.
    # ** Funny story! That thing was never a fixture.
    # ** Now it lives here, because it is an implementation/endpoint specific function.
    # ** Almost all of our sel functions, click, move_to_element, elements, etc, will move here.
    # ** This is what this module is for. It's for describing the way we interact with the endpoint.
    def force_navigate(self, page_name, _tries=0, *args, **kwargs):
        """force_navigate(page_name)

        Given a page name, attempt to navigate to that page no matter what breaks.

        Args:
            page_name: Name a page from the current :py:data:`ui_navigate.nav_tree`
            tree to navigate to.

        """
        if _tries > 2:
            # Need at least three tries:
            # 1: login_admin handles an alert or CannotContinueWithNavigation appears.
            # 2: Everything should work. If not, NavigationError.
            raise exceptions.NavigationError(page_name)

        if "context" in kwargs:
            if not isinstance(kwargs["context"], ContextWrapper) and isinstance(
                    kwargs["context"], dict):
                kwargs["context"] = ContextWrapper(kwargs["context"])

        _tries += 1

        logger.debug('force_navigate to {}, try {}'.format(page_name, _tries))
        # circular import prevention: cfme.login uses functions in this module
        from cfme import login
        # Import the top-level nav menus for convenience

        # ** Notice here that the menu is an attribute of the endpoint because it too is endpoint
        # ** specific. Menu is not something global anymore, we don't need a Menu for REST,
        # ** therefore we don't need a Menu object globally, or in the REST module.
        # Collapse the stack
        self.menu.initialize()

        # browser fixture should do this, but it's needed for subsequent calls
        ensure_browser_open()

        # check for MiqQE javascript patch in 5.6 on first try and patch the appliance if necessary
        # raise an exception on subsequent unsuccessful attempts to access the MiqQE
        # javascript funcs
        if self.owner.version >= "5.5.5.0":
            def _patch_recycle_retry():
                self.owner.patch_with_miqqe()
                browser().quit()
                # ** There are a few of these, force_navigates that now reference themselves.
                self.force_navigate(page_name, _tries, *args, **kwargs)
            try:
                # latest js diff version always has to be placed here to keep this check current
                ver = execute_script("return MiqQE_version")
                if ver < 2:
                    logger.info("Old patch present on appliance; patching appliance")
                    _patch_recycle_retry()
            except WebDriverException as ex:
                if 'is not defined' in str(ex):
                    if _tries == 1:
                        logger.info("MiqQE javascript not defined; patching appliance")
                        _patch_recycle_retry()
                    else:
                        raise exceptions.CFMEException(
                            "Unable to navigate, patching the appliance's javascript"
                            "failed: {}".format(
                                str(ex)))
                else:
                    raise

        # Clear any running "spinnies"
        try:
            execute_script('miqSparkleOff();')
        except:  # Diaper OK (mfalesni)
            # miqSparkleOff undefined, so it's definitely off.
            pass

        # Set this to True in the handlers below to trigger a browser restart
        recycle = False

        # Set this to True in handlers to restart evmserverd on the appliance
        # Includes recycling so you don't need to specify recycle = False
        restart_evmserverd = False

        # remember the current user, if any
        current_user = store.user

        # Check if the page is blocked with blocker_div. If yes, let's headshot the
        # browser right here
        if (
                is_displayed("//div[@id='blocker_div' or @id='notification']", _no_deeper=True)
                or is_displayed(".modal-backdrop.fade.in", _no_deeper=True)):
            logger.warning("Page was blocked with blocker div on start of navigation, recycling.")
            quit()
            kwargs.pop("start", None)
            self.force_navigate("dashboard")  # Start fresh

        # Check if modal window is displayed
        if (is_displayed(
                "//div[contains(@class, 'modal-dialog') and contains(@class, 'modal-lg')]",
                _no_deeper=True)):
            logger.warning("Modal window was open; closing the window")
            click("//button[contains(@class, 'close') and contains(@data-dismiss, 'modal')]")

        # Check if jQuery present
        try:
            execute_script("jQuery")
        except Exception as e:
            if "jQuery" not in str(e):
                logger.error("Checked for jQuery but got something different.")
                logger.exception(e)
            # Restart some workers
            logger.warning("Restarting UI and VimBroker workers!")
            with self.ssh_client as ssh:
                # Blow off the Vim brokers and UI workers
                ssh.run_rails_command("\"(MiqVimBrokerWorker.all + MiqUiWorker.all).each &:kill\"")
            logger.info("Waiting for web UI to come back alive.")
            sleep(10)   # Give it some rest
            self.owner.wait_for_web_ui()
            quit()
            ensure_browser_open()
            kwargs.pop("start", None)
            self.force_navigate("dashboard")  # And start fresh

        # Same with rails errors
        rails_e = get_rails_error()
        if rails_e is not None:
            logger.warning("Page was blocked by rails error, renavigating.")
            logger.error(rails_e)
            if self.version < "5.5":
                logger.debug('Top CPU consumers:')
                logger.debug(self.owner.ssh_client.run_command(
                    'top -c -b -n1 -M | head -30').output)
                logger.debug('Top Memory consumers:')
                logger.debug(self.owner.ssh_client.run_command(
                    'top -c -b -n1 -M -a | head -30').output)
            else:
                # RHEL7 top does not know -M and -a
                logger.debug('Top CPU consumers:')
                logger.debug(self.owner.ssh_client.run_command(
                    'top -c -b -n1 | head -30').output)
                logger.debug('Top Memory consumers:')
                logger.debug(self.owner.ssh_client.run_command(
                    'top -c -b -n1 -o "%MEM" | head -30').output)  # noqa
            logger.debug('Managed Providers:')
            logger.debug(self.owner.managed_providers)
            quit()  # Refresh the session, forget loaded summaries, ...
            kwargs.pop("start", None)
            ensure_browser_open()
            self.menu.go_to("dashboard")
            # If there is a rails error past this point, something is really awful

        def _login_func():
            if not current_user:  # default to admin user
                login.login_admin()
            else:  # we recycled and want to log back in
                login.login(store.user)

        try:
            try:
                # What we'd like to happen...
                _login_func()
            except WebDriverException as e:
                if "jquery" not in str(e).lower():
                    raise  # Something unknown happened
                logger.info("Seems we got a non-CFME page (blank or screwed up)"
                    "so killing the browser")
                quit()
                ensure_browser_open()
                # And try it again
                _login_func()
                # If this failed, no help with that :/

            ctx = kwargs.get("context", False)
            if ctx:
                logger.info('Navigating to %s with context: %s', page_name, ctx)
            else:
                logger.info('Navigating to %s', page_name)
            self.menu.go_to(page_name, *args, **kwargs)
        except (KeyboardInterrupt, ValueError):
            # KeyboardInterrupt: Don't block this while navigating
            # ValueError: ui_navigate.go_to can't handle this page, give up
            raise
        except UnexpectedAlertPresentException:
            if _tries == 1:
                # There was an alert, accept it and try again
                handle_alert(wait=0)
                self.force_navigate(page_name, _tries, *args, **kwargs)
            else:
                # There was still an alert when we tried again, shoot the browser in the head
                logger.debug('Unxpected alert, recycling browser')
                recycle = True
        except (ErrorInResponseException, InvalidSwitchToTargetException):
            # Unable to switch to the browser at all, need to recycle
            logger.info('Invalid browser state, recycling browser')
            recycle = True
        except exceptions.CFMEExceptionOccured as e:
            # We hit a Rails exception
            logger.info('CFME Exception occured')
            logger.exception(e)
            recycle = True
        except exceptions.CannotContinueWithNavigation as e:
            # The some of the navigation steps cannot succeed
            logger.info('Cannot continue with navigation due to: {}; Recycling browser'.format(
                str(e)))
            recycle = True
        except (NoSuchElementException, InvalidElementStateException, WebDriverException,
                StaleElementReferenceException) as e:
            from cfme.web_ui import cfme_exception as cfme_exc  # To prevent circular imports
            # First check - if jquery is not found, there can be also another
            # reason why this happened
            # so do not put the next branches in elif
            if isinstance(e, WebDriverException) and "jQuery" in str(e):
                # UI failed in some way, try recycling the browser
                logger.exception(
                    "UI failed in some way, jQuery not found, (probably) recycling the browser.")
                recycle = True
            # If the page is blocked, then recycle...
            if (
                    is_displayed("//div[@id='blocker_div' or @id='notification']", _no_deeper=True)
                    or is_displayed(".modal-backdrop.fade.in", _no_deeper=True)):
                logger.warning("Page was blocked with blocker div, recycling.")
                recycle = True
            elif cfme_exc.is_cfme_exception():
                logger.exception("CFME Exception before force_navigate started!: `%s`",
                    cfme_exc.cfme_exception_text())
                recycle = True
            elif is_displayed("//body/h1[normalize-space(.)='Proxy Error']"):
                # 502
                logger.exception("Proxy error detected. Killing browser and restarting evmserverd.")
                req = elements("/html/body/p[1]//a")
                req = text(req[0]) if req else "No request stated"
                reason = elements("/html/body/p[2]/strong")
                reason = text(reason[0]) if reason else "No reason stated"
                logger.info("Proxy error: %s / %s", req, reason)
                restart_evmserverd = True
            elif is_displayed("//body[./h1 and ./p and ./hr and ./address]", _no_deeper=True):
                # 503 and similar sort of errors
                title = text("//body/h1")
                body = text("//body/p")
                logger.exception("Application error %s: %s", title, body)
                sleep(5)  # Give it a little bit of rest
                recycle = True
            elif is_displayed("//body/div[@class='dialog' and ./h1 and ./p]", _no_deeper=True):
                # Rails exception detection
                logger.exception("Rails exception before force_navigate started!: %s:%s at %s",
                    text("//body/div[@class='dialog']/h1").encode("utf-8"),
                    text("//body/div[@class='dialog']/p").encode("utf-8"),
                    # ** This call will eventually access the browser from this very object,
                    # ** self.browser or something something.
                    browser().current_url()
                )
                recycle = True
            elif elements("//ul[@id='maintab']/li[@class='inactive']") and not\
                    elements("//ul[@id='maintab']/li[@class='active']/ul/li"):
                # If upstream and is the bottom part of menu is not displayed
                logger.exception("Detected glitch from BZ#1112574. HEADSHOT!")
                recycle = True
            elif not login.logged_in():
                # Session timeout or whatever like that, login screen appears.
                logger.exception("Looks like we are logged out. Try again.")
                recycle = True
            else:
                logger.error("Could not determine the reason for failing the navigation. " +
                    " Reraising.  Exception: %s", str(e))
                logger.debug(self.owner.ssh_client.run_command(
                    'service evmserverd status').output)
                raise

        if restart_evmserverd:
            logger.info("evmserverd restart requested")
            self.owner.restart_evm_service()
            self.owner.wait_for_web_ui()

        if recycle or restart_evmserverd:
            browser().quit()  # login.current_user() will be retained for next login
            logger.debug('browser killed on try %d', _tries)
            # If given a "start" nav destination, it won't be valid after quitting the browser
            kwargs.pop("start", None)
            self.force_navigate(page_name, _tries, *args, **kwargs)


class CFMENavigateStep(NavigateStep):
    def pre_navigate(self, _tries=0):
        if _tries > 2:
            # Need at least three tries:
            # 1: login_admin handles an alert or CannotContinueWithNavigation appears.
            # 2: Everything should work. If not, NavigationError.
            raise exceptions.NavigationError(self.obj._name)

        ensure_browser_open()

        def _patch_recycle_retry():
            store.current_appliance.patch_with_miqqe()
            browser().quit()
            self.go(_tries)
        try:
            # latest js diff version always has to be placed here to keep this check current
            ver = execute_script("return MiqQE_version")
            if ver < 2:
                logger.info("Old patch present on appliance; patching appliance")
                _patch_recycle_retry()
        except WebDriverException as ex:
            if 'is not defined' in str(ex):
                if _tries == 1:
                    logger.info("MiqQE javascript not defined; patching appliance")
                    _patch_recycle_retry()
                else:
                    raise exceptions.CFMEException(
                        "Unable to navigate, patching the appliance's javascript failed: {}".format(
                            str(ex)))
            else:
                raise
        try:
            execute_script('miqSparkleOff();')
        except:  # Diaper OK (mfalesni)
            # miqSparkleOff undefined, so it's definitely off.
            pass

        # Check if the page is blocked with blocker_div. If yes, let's headshot the browser right
        # here
        if (
                is_displayed("//div[@id='blocker_div' or @id='notification']", _no_deeper=True)
                or is_displayed(".modal-backdrop.fade.in", _no_deeper=True)):
            logger.warning("Page was blocked with blocker div on start of navigation, recycling.")
            quit()
            self.go(_tries)

        # Check if modal window is displayed
        if (is_displayed(
                "//div[contains(@class, 'modal-dialog') and contains(@class, 'modal-lg')]",
                _no_deeper=True)):
            logger.warning("Modal window was open; closing the window")
            click("//button[contains(@class, 'close') and contains(@data-dismiss, 'modal')]")

        # Check if jQuery present
        try:
            execute_script("jQuery")
        except Exception as e:
            if "jQuery" not in str(e):
                logger.error("Checked for jQuery but got something different.")
                logger.exception(e)
            # Restart some workers
            logger.warning("Restarting UI and VimBroker workers!")
            with store.current_appliance.ssh_client as ssh:
                # Blow off the Vim brokers and UI workers
                ssh.run_rails_command("\"(MiqVimBrokerWorker.all + MiqUiWorker.all).each &:kill\"")
            logger.info("Waiting for web UI to come back alive.")
            sleep(10)   # Give it some rest
            store.current_appliance.wait_for_web_ui()
            quit()
            ensure_browser_open()
            self.go(_tries)

        # Same with rails errors
        rails_e = get_rails_error()
        if rails_e is not None:
            logger.warning("Page was blocked by rails error, renavigating.")
            logger.error(rails_e)
            # RHEL7 top does not know -M and -a
            logger.debug('Top CPU consumers:')
            logger.debug(store.current_appliance.ssh_client.run_command(
                'top -c -b -n1 | head -30').output)
            logger.debug('Top Memory consumers:')
            logger.debug(store.current_appliance.ssh_client.run_command(
                'top -c -b -n1 -o "%MEM" | head -30').output)  # noqa
            logger.debug('Managed Providers:')
            logger.debug(store.current_appliance.managed_providers)
            quit()  # Refresh the session, forget loaded summaries, ...
            ensure_browser_open()
            self.go(_tries)
            # If there is a rails error past this point, something is really awful

    def do_nav(self, _tries=0):
        # Set this to True in the handlers below to trigger a browser restart
        recycle = False

        # Set this to True in handlers to restart evmserverd on the appliance
        # Includes recycling so you don't need to specify recycle = False
        restart_evmserverd = False

        current_user = store.user
        from cfme import login

        def _login_func():
            if not current_user:  # default to admin user
                login.login_admin()
            else:  # we recycled and want to log back in
                login.login(store.user)

        try:
            try:
                # What we'd like to happen...
                _login_func()
            except WebDriverException as e:
                if "jquery" not in str(e).lower():
                    raise  # Something unknown happened
                logger.info("Seems we got a non-CFME page (blank "
                    "or screwed up) so killing the browser")
                quit()
                ensure_browser_open()
                # And try it again
                _login_func()
                # If this failed, no help with that :/

            self.step()
        except (KeyboardInterrupt, ValueError):
            # KeyboardInterrupt: Don't block this while navigating
            # ValueError: ui_navigate.go_to can't handle this page, give up
            raise
        except UnexpectedAlertPresentException:
            if _tries == 1:
                # There was an alert, accept it and try again
                handle_alert(wait=0)
                self.go(_tries)
            else:
                # There was still an alert when we tried again, shoot the browser in the head
                logger.debug('Unxpected alert, recycling browser')
                recycle = True
        except (ErrorInResponseException, InvalidSwitchToTargetException):
            # Unable to switch to the browser at all, need to recycle
            logger.info('Invalid browser state, recycling browser')
            recycle = True
        except exceptions.CFMEExceptionOccured as e:
            # We hit a Rails exception
            logger.info('CFME Exception occured')
            logger.exception(e)
            recycle = True
        except exceptions.CannotContinueWithNavigation as e:
            # The some of the navigation steps cannot succeed
            logger.info('Cannot continue with navigation due to: {}; '
                'Recycling browser'.format(str(e)))
            recycle = True
        except (NoSuchElementException, InvalidElementStateException, WebDriverException,
                StaleElementReferenceException) as e:
            from cfme.web_ui import cfme_exception as cfme_exc  # To prevent circular imports
            # First check - if jquery is not found, there can be also another
            # reason why this happened so do not put the next branches in elif
            if isinstance(e, WebDriverException) and "jQuery" in str(e):
                # UI failed in some way, try recycling the browser
                logger.exception(
                    "UI failed in some way, jQuery not found, (probably) recycling the browser.")
                recycle = True
            # If the page is blocked, then recycle...
            if (
                    is_displayed("//div[@id='blocker_div' or @id='notification']", _no_deeper=True)
                    or is_displayed(".modal-backdrop.fade.in", _no_deeper=True)):
                logger.warning("Page was blocked with blocker div, recycling.")
                recycle = True
            elif cfme_exc.is_cfme_exception():
                logger.exception("CFME Exception before force_navigate started!: {}".format(
                    cfme_exc.cfme_exception_text()))
                recycle = True
            elif is_displayed("//body/h1[normalize-space(.)='Proxy Error']"):
                # 502
                logger.exception("Proxy error detected. Killing browser and restarting evmserverd.")
                req = elements("/html/body/p[1]//a")
                req = text(req[0]) if req else "No request stated"
                reason = elements("/html/body/p[2]/strong")
                reason = text(reason[0]) if reason else "No reason stated"
                logger.info("Proxy error: {} / {}".format(req, reason))
                restart_evmserverd = True
            elif is_displayed("//body[./h1 and ./p and ./hr and ./address]", _no_deeper=True):
                # 503 and similar sort of errors
                title = text("//body/h1")
                body = text("//body/p")
                logger.exception("Application error {}: {}".format(title, body))
                sleep(5)  # Give it a little bit of rest
                recycle = True
            elif is_displayed("//body/div[@class='dialog' and ./h1 and ./p]", _no_deeper=True):
                # Rails exception detection
                logger.exception("Rails exception before force_navigate started!: %s:%s at %s",
                    text("//body/div[@class='dialog']/h1").encode("utf-8"),
                    text("//body/div[@class='dialog']/p").encode("utf-8"),
                    browser().current_url
                )
                recycle = True
            elif elements("//ul[@id='maintab']/li[@class='inactive']") and not\
                    elements("//ul[@id='maintab']/li[@class='active']/ul/li"):
                # If upstream and is the bottom part of menu is not displayed
                logger.exception("Detected glitch from BZ#1112574. HEADSHOT!")
                recycle = True
            elif not login.logged_in():
                # Session timeout or whatever like that, login screen appears.
                logger.exception("Looks like we are logged out. Try again.")
                recycle = True
            else:
                logger.error("Could not determine the reason for failing the navigation. " +
                    " Reraising.  Exception: {}".format(str(e)))
                logger.debug(store.current_appliance.ssh_client.run_command(
                    'service evmserverd status').output)
                raise

        if restart_evmserverd:
            logger.info("evmserverd restart requested")
            store.current_appliance.restart_evm_service()
            store.current_appliance.wait_for_web_ui()

        if recycle or restart_evmserverd:
            browser().quit()  # login.current_user() will be retained for next login
            logger.debug('browser killed on try {}'.format(_tries))
            # If given a "start" nav destination, it won't be valid after quitting the browser
            self.go(_tries)

    def go(self, _tries=0):
        _tries += 1
        self.pre_navigate(_tries)
        logger.debug("NAVIGATE: Checking if already at {}".format(self._name))
        try:
            if self.am_i_here():
                logger.debug("NAVIGATE: Already at {}".format(self._name))
                return
        except Exception as e:
            logger.debug("NAVIGATE: Exception raised [{}] whilst checking if already at {}".format(
                e, self._name))
        logger.debug("NAVIGATE: I'm not at {}".format(self._name))
        self.prerequisite()
        logger.debug("NAVIGATE: Heading to destination {}".format(self._name))
        self.do_nav(_tries)
        self.post_navigate(_tries)

<<<<<<< HEAD
navigate = Navigate()
=======

navigator = Navigate()
navigate_to = navigator.navigate


class ViaUI(object):
    """UI implementation using the normal ux"""
    # ** Wow, a lot to talk about here. so we introduced the idea of this "endpoint" object at
    # ** the moment. This endpoint object contains everything you need to talk to that endpoint.
    # ** Sessions, endpoint sepcific functions(a la force navigate). The base class does precious
    # ** little. It's more an organizational level thing.
    def __init__(self, owner):
        self.owner = owner
>>>>>>> 62f47750
<|MERGE_RESOLUTION|>--- conflicted
+++ resolved
@@ -546,20 +546,5 @@
         self.do_nav(_tries)
         self.post_navigate(_tries)
 
-<<<<<<< HEAD
-navigate = Navigate()
-=======
-
 navigator = Navigate()
-navigate_to = navigator.navigate
-
-
-class ViaUI(object):
-    """UI implementation using the normal ux"""
-    # ** Wow, a lot to talk about here. so we introduced the idea of this "endpoint" object at
-    # ** the moment. This endpoint object contains everything you need to talk to that endpoint.
-    # ** Sessions, endpoint sepcific functions(a la force navigate). The base class does precious
-    # ** little. It's more an organizational level thing.
-    def __init__(self, owner):
-        self.owner = owner
->>>>>>> 62f47750
+navigate_to = navigator.navigate