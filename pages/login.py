--- conflicted
+++ resolved
@@ -1,15 +1,9 @@
 #!/usr/bin/env python
 from selenium.webdriver.common.by import By
 from selenium.webdriver.common.keys import Keys
-<<<<<<< HEAD
 import fixtures.pytest_selenium as browser
 from region import Region
 import fixtures.configuration as conf
-=======
-import time
-from base import Base
-
->>>>>>> 6fc0dadc
 
 login_page = Region(title="CloudForms Management Engine: Dashboard",
                     locators={"username_text": (By.CSS_SELECTOR, '#user_name'),
@@ -18,18 +12,8 @@
                     identifying_loc="username_text")
 
 
-<<<<<<< HEAD
 def _click_on_login():
     browser.click(login_page.submit_button)
-=======
-    @property
-    def is_the_current_page(self):
-        '''Override the base implementation to make sure that we are actually on the login screen
-        and not the actual dashboard
-        '''
-        return Base.is_the_current_page and \
-            self.is_element_visible(*self._login_submit_button_locator)
->>>>>>> 6fc0dadc
 
 
 def press_enter_after_password():
@@ -45,56 +29,9 @@
     browser.send_keys(login_page.username_text, user)
     browser.send_keys(login_page.password_text, password)
     submit_method()
-    
 
-<<<<<<< HEAD
+
 def login_admin(**kwargs):
     user = conf.get()['cfme']['admin_user']
     password = conf.get()['cfme']['admin_password']
-    login(user, password, **kwargs)
-        
-=======
-    def _press_enter_on_login_button(self):
-        self.login_button.send_keys(Keys.RETURN)
-
-    def _click_on_login_and_send_window_size(self):
-        self.login_button.click()
-        driver = self.login_button.parent
-        driver.execute_script("""miqResetSizeTimer();""")
-
-    def login(self, user='default'):
-        return self.login_with_mouse_click(user)
-
-    def login_with_enter_key(self, user='default'):
-        return self.__do_login(self._press_enter_on_login_button, user)
-
-    def login_with_mouse_click(self, user='default'):
-        return self.__do_login(self._click_on_login_button, user)
-
-    def login_and_send_window_size(self, user='default'):
-        return self.__do_login(self._click_on_login_and_send_window_size, user)
-
-    def __do_login(self, continue_function, user='default'):
-        self.__set_login_fields(user)
-        # TODO: Remove once bug is fixed
-        time.sleep(1.25)
-        continue_function()
-        try:
-            self._wait_for_results_refresh()
-        except:
-            self._wait_for_results_refresh()
-
-        from pages.dashboard import DashboardPage
-        dashboard = DashboardPage(self.testsetup)
-        try:
-            dashboard.is_the_current_page
-        except AssertionError:
-            from fixtures.navigation import intel_dashboard_pg
-            dashboard = intel_dashboard_pg(dashboard)
-        return dashboard
-
-    def __set_login_fields(self, user='default'):
-        credentials = self.testsetup.credentials[user]
-        self.username.send_keys(credentials['username'])
-        self.password.send_keys(credentials['password'])
->>>>>>> 6fc0dadc
+    login(user, password, **kwargs)