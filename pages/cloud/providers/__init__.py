--- conflicted
+++ resolved
@@ -1,13 +1,8 @@
 from selenium.webdriver.common.by import By
-<<<<<<< HEAD
 from pages.region import Region
 import fixtures.pytest_selenium as browser
 from fixtures.navigation import click_fn, tree_graft
 import pages.regions.header_menu  # so that menu is already loaded before grafting onto it
-=======
-from utils.providers import provider_factory
-from utils.wait import wait_for
->>>>>>> 3728bd80
 
 page = Region(locators=
               {'configuration_button': (By.CSS_SELECTOR, "div.dhx_toolbar_btn[title='Configuration']"),
@@ -36,24 +31,6 @@
                'api_port': (By.ID, "port"),},
               title='CloudForms Management Engine: Cloud Providers')
 
-<<<<<<< HEAD
-=======
-class Providers(Base, PaginatorMixin, PolicyMenu, TaskbarMixin):
-    '''Main Cloud Providers page'''
-    _page_title = 'CloudForms Management Engine: Cloud Providers'
-    _configuration_button_locator = (By.CSS_SELECTOR,
-        "div.dhx_toolbar_btn[title='Configuration']")
-    _discover_providers_locator = (By.CSS_SELECTOR,
-        "tr[title='Discover Cloud Providers']>td.td_btn_txt>div.btn_sel_text")
-    _edit_providers_locator = (By.CSS_SELECTOR,
-        "tr[title='Select a single Cloud Provider to edit']>td.td_btn_txt>div.btn_sel_text")
-    _remove_providers_locator = (By.CSS_SELECTOR,
-        "tr[title='Remove selected Cloud Providers from the VMDB']>td.td_btn_txt>div.btn_sel_text")
-    _add_new_provider_locator = (By.CSS_SELECTOR,
-        "tr[title='Add a New Cloud Provider']>td.td_btn_txt>div.btn_sel_text")
-    _refresh_relationships_locator = (By.CSS_SELECTOR,
-        "table.buttons_cont img[src='/images/toolbars/refresh.png']")
->>>>>>> 3728bd80
 
 tree_graft('clouds_providers',
            [['clouds_providers_new', click_fn(page.configuration_button, page.add_button)]])
@@ -82,7 +59,6 @@
         """
         select_text = 'Amazon EC2'
 
-<<<<<<< HEAD
         def __init__(self, region=None):
             """
             
@@ -90,17 +66,6 @@
             - `region`:
             """
             self.region = region
-=======
-    @property
-    def refresh_relationships_button(self):
-        '''The refresh_relationships button'''
-        return self.selenium.find_element(*self._refresh_relationships_locator)
-
-    @property
-    def add_button(self):
-        '''The add button'''
-        return self.selenium.find_element(*self._add_new_provider_locator)
->>>>>>> 3728bd80
 
     class OpenStackDetails(object):
         """Models Openstack provider details
@@ -119,7 +84,6 @@
             self.ip_address = ip_address
             self.api_port = api_port
 
-<<<<<<< HEAD
     def create(self, cancel=False):
         nav.go_to('clouds_providers_new')
         if self.details:
@@ -133,30 +97,6 @@
                 browser.type_keys(page.hostname_text, details.hostname)
             else:
                 raise TypeError("Unknown type of provider details: %s" % type(details))
-=======
-    def is_quad_icon_available(self, provider_name):
-        try:
-            self.select_provider(provider_name)
-        except:
-            self.selenium.refresh()
-            return False
-        return True
-
-    def wait_for_provider_or_timeout(self, provider):
-        '''Wait for a provider to become available or timeout trying'''
-        ec, tc = wait_for(self.is_quad_icon_available,
-                          [provider['name']])
-        detail_pg = self.quadicon_region.selected[0].click()
-
-        client = provider_factory(provider['request'])
-        host_stats = client.stats('num_template')
-        client.disconnect()
-        ec, tc = wait_for(detail_pg.do_stats_match,
-                          [host_stats],
-                          message="do_stats_match",
-                          num_sec=300)
-        return
->>>>>>> 3728bd80
 
         if self.credentials:
             creds = self.credentials
@@ -164,43 +104,4 @@
             browser.type_keys(page.password_text, creds.secret)
             browser.type_keys(page.verify_password_text, creds.verify_secret)
 
-<<<<<<< HEAD
-        browser.click(page.add_submit)
-        
-=======
-    def click_on_edit_providers(self):
-        '''Click on edit cloud providers button'''
-        ActionChains(self.selenium).click(self.configuration_button)\
-            .click(self.edit_button).perform()
-        from pages.cloud.providers.edit import Edit
-        return Edit(self.testsetup)
-
-    def click_on_remove_provider(self):
-        '''Click on remove cloud provider button'''
-        ActionChains(self.selenium).click(self.configuration_button)\
-            .click(self.remove_button).perform()
-        self.handle_popup()
-        return Providers(self.testsetup)
-
-    def click_on_remove_provider_and_cancel(self):
-        '''Click on remove provider and cancel via popup'''
-        ActionChains(self.selenium).click(self.configuration_button)\
-            .click(self.remove_button).perform()
-        self.handle_popup(True)
-        return Providers(self.testsetup)
-
-    def click_on_add_new_provider(self):
-        '''Click on add new provider button'''
-        ActionChains(self.selenium).click(self.configuration_button)\
-            .click(self.add_button).perform()
-        from pages.cloud.providers.add import Add
-        return Add(self.testsetup)
-
-    def click_on_refresh_relationships(self, provider_names):
-        '''Click on remove cloud provider button'''
-        self.quadicon_region.mark_icon_checkbox(provider_names)
-        ActionChains(self.selenium).click(self.configuration_button)\
-            .click(self.refresh_relationships_button).perform()
-        self.handle_popup()
-        return Providers(self.testsetup)
->>>>>>> 3728bd80
+        browser.click(page.add_submit)